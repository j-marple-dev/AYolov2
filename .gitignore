# Byte-compiled / optimized / DLL files
__pycache__/
*.py[cod]
*$py.class

# C extensions
*.so

# Distribution / packaging
.Python
build/
develop-eggs/
dist/
downloads/
eggs/
.eggs/
lib/
lib64/
parts/
sdist/
var/
wheels/
pip-wheel-metadata/
share/python-wheels/
*.egg-info/
.installed.cfg
*.egg
MANIFEST

# PyInstaller
#  Usually these files are written by a python script from a template
#  before PyInstaller builds the exe, so as to inject date/other infos into it.
*.manifest
*.spec

# Installer logs
pip-log.txt
pip-delete-this-directory.txt

# Unit test / coverage reports
htmlcov/
.tox/
.nox/
.coverage
.coverage.*
.cache
nosetests.xml
coverage.xml
*.cover
*.py,cover
.hypothesis/
.pytest_cache/

# Translations
*.mo
*.pot

# Django stuff:
*.log
local_settings.py
db.sqlite3
db.sqlite3-journal

# Flask stuff:
instance/
.webassets-cache

# Scrapy stuff:
.scrapy

# Sphinx documentation
docs/_build/

# PyBuilder
target/

# Jupyter Notebook
.ipynb_checkpoints

# IPython
profile_default/
ipython_config.py

# pyenv
.python-version

# pipenv
#   According to pypa/pipenv#598, it is recommended to include Pipfile.lock in version control.
#   However, in case of collaboration, if having platform-specific dependencies or dependencies
#   having no cross-platform support, pipenv may install dependencies that don't work, or not
#   install all needed dependencies.
#Pipfile.lock

# PEP 582; used by e.g. github.com/David-OConnor/pyflow
__pypackages__/

# Celery stuff
celerybeat-schedule
celerybeat.pid

# SageMath parsed files
*.sage.py

# Environments
.env
.venv
env/
venv/
ENV/
env.bak/
venv.bak/

# Spyder project settings
.spyderproject
.spyproject

# Rope project settings
.ropeproject

# mkdocs documentation
/site

# mypy
.mypy_cache/
.dmypy.json
dmypy.json

# Pyre type checker
.pyre/

# Docker related
.last_exec_cont_id.txt
<<<<<<< HEAD

# unit test related
tests/.*
*.cache
=======
*.cache

# Train file.
exp/
>>>>>>> 2aa9a7a7
<|MERGE_RESOLUTION|>--- conflicted
+++ resolved
@@ -130,14 +130,10 @@
 
 # Docker related
 .last_exec_cont_id.txt
-<<<<<<< HEAD
 
 # unit test related
 tests/.*
 *.cache
-=======
-*.cache
 
 # Train file.
-exp/
->>>>>>> 2aa9a7a7
+exp/