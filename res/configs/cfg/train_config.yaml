train:
  weights: ''  # Model weight path
  data: ''  # data config path
  epochs: 300
  batch_size: 128
  image_size: 640   # Train, val image size
  rect: false  # Use rectangular training
  resume: false  # resume previous training
  validate_period: 1  # Run validation on every x epoch
  auto_anchor: true  # Check anchors and auto-fix anchors
  cache_image: null  # Use caching images. This should be either 'mem', 'disk', 'dynamic_mem', 'dynamic_disk'
  n_skip: 0  # skip image by n which reduces images to be used
  image_weights: false  # Use weighted image selection for training
  device: ""  # CUDA device. "" will use all GPUs. EX) '0,2' or 'cpu'
  multi_scale: false  # Use multi scaled training (+/- 50% image size)
  single_cls: false  # Train multi-class data as single-class
  sync_bn: false  # Use SyncBatchNorm, only available in DDP mode
  workers: 18  # Maximum number of dataloader workers
  linear_lr: false  # Use linear learning rate
  label_smoothing: 0.0  # Label smoothing epsilon
  freeze: 0  # Number of layers to freeze.
  save_period: -1  # Save checkpoint on every x epochs (disabled if < 1)
  log_dir: "exp"  # Default log root directory
  plot: true  # plot results or not.
  label_type: "segments"  # Label type to use ("labels", "segments")
  patience: 30  # for early stopping


hyper_params:
  optimizer: 'SGD'
  optimizer_params:
    lr: 0.01  # lr0
    momentum: 0.937
    nesterov: true
  # optimizer: 'Adam'
  # optimizer_param:
  #   betas: [0.937, 0.999]

  lrf: 0.1  # final OneCycleLR learning rate (lr0 * lrf)
  momentum: 0.937  # SGD momentum/Adam beta1
  weight_decay: 0.0005  # optimizer weight decay 5e-4
  warmup_epochs: 3.0  # warmup epochs (fractions ok)
  warmup_momentum: 0.8  # warmup initial momentum
  warmup_bias_lr: 0.1  # warmup initial bias lr
  box: 0.05  # box loss gain
  cls: 0.5  # cls loss gain
  cls_pw: 1.0  # cls BCELoss positive_weight
  obj: 1.0  # obj loss gain (scale with pixels)
  obj_pw: 1.0  # obj BCELoss positive_weight
  conf_t: 0.1  # confidence threshold
  iou_t: 0.20  # IoU training threshold
  anchor_t: 4.0  # anchor-multiple threshold
  # anchors: 3  # anchors per output layer (0 to ignore)
  fl_gamma: 0.0  # focal loss gamma (efficientDet default gamma=1.5)


yolo_augmentation:
  augment: true  # Use augmentation
  hsv_h: 0.015  # image HSV-Hue augmentation (fraction)
  hsv_s: 0.7  # image HSV-Saturation augmentation (fraction)
  hsv_v: 0.4  # image HSV-Value augmentation (fraction)
  degrees: 0.0  # image rotation (+/- deg)
  translate: 0.1  # image translation (+/- fraction)
  scale: 0.5  # image scale (+/- gain)
  shear: 0.0  # image shear (+/- deg)
  perspective: 0.0  # image perspective (+/- fraction), range 0-0.001
  # flipud: 0.0  # image flip up-down (probability)
  # fliplr: 0.5  # image flip left-right (probability)
  mosaic: 1.0  # image mosaic (probability)
  mixup: 0.0  # image mixup (probability)
<<<<<<< HEAD
  copy_paste: 0.1  # segment copy-paste (probability)
=======
  copy_paste: 0.0  # segment copy-paste (probability)
  copy_paste2:  # config for copy-paste2
    p: 0.0  # copy-paste (probability)
    area_thr: 10  # area threshold for copy paste (ex. 2 * 5 = 10)
    scale_min: 0.9  # scale factor min value
    scale_max: 1.1  # scale factor max value

>>>>>>> 8bfca635


augmentation:
  - policy:
      Blur: {p: 0.01}
      MedianBlur: {p: 0.01}
      ToGray: {p: 0.01}
      CLAHE: {p: 0.01}
      RandomBrightnessContrast: {p: 0.0}
      RandomGamma: {p: 0.0}
      ImageCompression: {quality_lower: 75, p: 0.0}
    prob: 1.0
  - policy:
      HorizontalFlip: {p: 0.5}
      VerticalFlip: {p: 0.0}
    prob: 1.0<|MERGE_RESOLUTION|>--- conflicted
+++ resolved
@@ -68,17 +68,12 @@
   # fliplr: 0.5  # image flip left-right (probability)
   mosaic: 1.0  # image mosaic (probability)
   mixup: 0.0  # image mixup (probability)
-<<<<<<< HEAD
   copy_paste: 0.1  # segment copy-paste (probability)
-=======
-  copy_paste: 0.0  # segment copy-paste (probability)
   copy_paste2:  # config for copy-paste2
     p: 0.0  # copy-paste (probability)
     area_thr: 10  # area threshold for copy paste (ex. 2 * 5 = 10)
     scale_min: 0.9  # scale factor min value
     scale_max: 1.1  # scale factor max value
-
->>>>>>> 8bfca635
 
 
 augmentation:
