--- conflicted
+++ resolved
@@ -376,20 +376,6 @@
             torch.save(ckpt, os.path.join(self.wdir, w_name))
             del ckpt
 
-    def log_dict(self, data: Dict[str, Any]) -> None:
-        """Log dictionary data."""
-        super().log_dict(data)
-        self.update_loss()
-
-    def update_loss(self) -> None:
-        """Update train loss by `step_loss`."""
-        if not self.state["is_train"]:
-            return
-        train_log = self.state["train_log"]
-        if "loss" not in train_log:
-            train_log["loss"] = 0
-        train_log["loss"] += train_log["step_loss"]
-
     def validation(self) -> None:
         """Validate model."""
         if RANK in [-1, 0]:
@@ -410,23 +396,15 @@
                 }
             )
 
-<<<<<<< HEAD
             self.val_maps = val_result[1]
 
             if val_result[0][2] > self.best_score:
-=======
-            if val_result[0][2] > self.best_score:  # mAP50
->>>>>>> 8f5c2d84
                 self.best_score = val_result[0][2]
 
             self._save_weights(self.current_epoch, "last.pt")
 
             # TODO(jeikeilim): Better metric to measure the best score so far.
             if val_result[0][2] == self.best_score:
-<<<<<<< HEAD
-=======
-                torch.save(ckpt, os.path.join(self.wdir, "best.pt"))
->>>>>>> 8f5c2d84
                 if self.wandb_run and RANK in [-1, 0]:
                     self.wandb_run.save(
                         os.path.join(self.wdir, "best.pt"), base_path=self.wdir
@@ -625,30 +603,4 @@
                 wlogs.update({key: valid_log[key]})
             wlogs.update({"valid_loss": valid_loss})
 
-<<<<<<< HEAD
-        self.wandb_run.log(wlogs)
-=======
-        self.wandb_run.log(wlogs)
-
-    # def train(self, test_every_epoch: int = 1) -> None:
-    #     """Train model.
-
-    #     Args:
-    #         test_every_epoch: validate model in every {test_every_epoch} epochs.
-    #     """
-    #     self.start_epoch = 0
-
-    #     # train epochs
-    #     for epoch in range(self.start_epoch, self.epochs):
-    #         is_final_epoch = epoch + 1 == self.epochs
-    #         self.on_epoch_start(epoch)
-    #         self.model.train()
-
-    #         # train batch
-    #         for i, batch in self.pbar:
-    #             _loss = self.training_step(batch, i, epoch)  # noqa
-    #         self.on_epoch_end(epoch)
-    #         if is_final_epoch or epoch % self.cfg_train["validate_period"] == 0:
-    #             self.model.eval()
-    #             self.validation()  # TODO(ulken94): Save model and save validation logs.
->>>>>>> 8f5c2d84
+        self.wandb_run.log(wlogs)