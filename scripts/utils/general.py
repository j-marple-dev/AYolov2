"""General utilities.

- Author: Jongkuk Lim, Haneol Kim
- Contact: limjk@jmarple.ai, hekim@jmarple.ai
"""

import logging
import math
<<<<<<< HEAD
from typing import List, Optional, Tuple, Union
=======
import random
from pathlib import Path
from typing import Dict, List, Optional, Tuple, Union
>>>>>>> a0efe35e

import numpy as np
import torch

from scripts.utils.constants import LOG_LEVEL


def resample_segments(segments: List[np.ndarray], n: int = 1000) -> List[np.ndarray]:
    """Interpolate segments by (n, 2) segment points.

    Args:
        segments: segmentation coordinates list [(m, 2), ...]
        n: number of interpolation.

    Return:
        Interpolated segmentation (n, 2)
    """
    for i, s in enumerate(segments):
        x = np.linspace(0, len(s) - 1, n)
        xp = np.arange(len(s))
        segments[i] = (
            np.concatenate([np.interp(x, xp, s[:, i]) for i in range(2)])
            .reshape(2, -1)
            .T
        )  # segment xy

    return segments


def resample_segments(segments: List[np.ndarray], n: int = 1000) -> List[np.ndarray]:
    """Interpolate segments by (n, 2) segment points.

    Args:
        segments: segmentation coordinates list [(m, 2), ...]
        n: number of interpolation.

    Return:
        Interpolated segmentation (n, 2)
    """
    for i, s in enumerate(segments):
        x = np.linspace(0, len(s) - 1, n)
        xp = np.arange(len(s))
        segments[i] = (
            np.concatenate([np.interp(x, xp, s[:, i]) for i in range(2)])
            .reshape(2, -1)
            .T
        )  # segment xy

    return segments


def make_divisible(x: int, divisor: int, minimum_check_number: int = 0) -> int:
    """Return 'x' evenly divisible by 'divisor'.

    Args:
        x: Input which want to make divisible with 'divisor'.
        divisor: Divisor.
        minimun_check_number: Minimum number to check.

    Returns:
        ceil(x / divisor) * divisor
    """
    if x <= minimum_check_number:
        return math.floor(x)
    else:
        return math.ceil(x / divisor) * divisor


def check_img_size(img_size: int, s: int = 32) -> int:
    """Verify image size is a multiple of stride s.

    Args:
        img_size: Current image size.
        s: Stride.

    Returns:
        New image size verified with stride s.
    """
    new_size = make_divisible(img_size, int(s))
    if new_size != img_size:
        print(
            "WARNING --img-size %g must be multiple of max stride %g, updating to %g"
            % (img_size, s, new_size)
        )
    return new_size


def segment2box(segment: np.ndarray, width: int = 640, height: int = 640) -> np.ndarray:
    """Convert 1 segment label to 1 box label.

    Applying inside-image constraint, i.e. (xy1, xy2, ...) to (xyxy)

    Args:
        segment: one segmentation coordinates. (n, 2)
        width: width constraint.
        height: height constraint

    Return:
        bounding box contrained by (width, height)
    """
    x, y = segment.T  # segment xy
    inside = (x >= 0) & (y >= 0) & (x <= width) & (y <= height)
    x, y, = x[inside], y[inside]
    return (
        np.array([x.min(), y.min(), x.max(), y.max()]) if any(x) else np.zeros((1, 4))
    )  # xyxy


def segments2boxes(segments: List[np.ndarray]) -> np.ndarray:
    """Convert segment labels to box labels, i.e. (xy1, xy2, ...) to (xywh).

    Args:
        segments: List of segments. [(n1, 2), (n2, 2), ...]

    Return:
        box labels (n, 4)
    """
    boxes = []
    for s in segments:
        x, y = s.T  # segment xy
        boxes.append([x.min(), y.min(), x.max(), y.max()])  # cls, xyxy
<<<<<<< HEAD
    return xyxy2xywh(np.array(boxes), clip_eps=None, check_validity=False)  # type: ignore
=======
    return xyxy2xywh(np.array(boxes), clip_eps=None, check_validity=False)  # cls, xywh
>>>>>>> a0efe35e


def box_candidates(
    box1: np.ndarray,
    box2: np.ndarray,
    wh_thr: float = 2,
    ar_thr: float = 20,
    area_thr: float = 0.1,
    eps: float = 1e-16,
) -> np.ndarray:  # box1(4,n), box2(4,n)
    """Compute candidate boxes.

    Args:
        box1: before augment
        box2: after augment
        wh_thr: width and height threshold (pixels),
        ar_thr: aspect ratio threshold
        area_thr: area_ratio

    Return:
        Boolean mask index of the box candidates.
    """
    w1, h1 = box1[2] - box1[0], box1[3] - box1[1]
    w2, h2 = box2[2] - box2[0], box2[3] - box2[1]
    ar = np.maximum(w2 / (h2 + eps), h2 / (w2 + eps))  # aspect ratio
    return (
        (w2 > wh_thr)
        & (h2 > wh_thr)
        & (w2 * h2 / (w1 * h1 + eps) > area_thr)
        & (ar < ar_thr)
    )  # candidates
<<<<<<< HEAD
=======


def plot_label_histogram(labels: np.ndarray, save_dir: Union[str, Path] = "") -> None:
    """Plot dataset labels."""
    c, b = labels[:, 0], labels[:, 1:].transpose()
    nc = int(c.max() + 1)  # number of classes

    fig, ax = plt.subplots(2, 2, figsize=(8, 8), tight_layout=True)
    ax = ax.ravel()
    ax[0].hist(c, bins=np.linspace(0, nc, nc + 1) - 0.5, rwidth=0.8)
    ax[0].set_xlabel("classes")
    ax[1].scatter(b[0], b[1], c=hist2d(b[0], b[1], 90), cmap="jet")
    ax[1].set_xlabel("x")
    ax[1].set_ylabel("y")
    ax[2].scatter(b[2], b[3], c=hist2d(b[2], b[3], 90), cmap="jet")
    ax[2].set_xlabel("width")
    ax[2].set_ylabel("height")
    plt.savefig(Path(save_dir) / "labels.png", dpi=200)
    plt.close()

    # seaborn correlogram
    try:
        import pandas as pd
        import seaborn as sns

        x = pd.DataFrame(b.transpose(), columns=["x", "y", "width", "height"])
        sns.pairplot(
            x,
            corner=True,
            diag_kind="hist",
            kind="scatter",
            markers="o",
            plot_kws=dict(s=3, edgecolor=None, linewidth=1, alpha=0.02),
            diag_kws=dict(bins=50),
        )
        plt.savefig(Path(save_dir) / "labels_correlogram.png", dpi=200)
        plt.close()
    except Exception:
        pass
>>>>>>> a0efe35e


def labels_to_class_weights(
    labels: Union[list, np.ndarray, torch.Tensor], nc: int = 80
) -> torch.Tensor:
    """Get class weights from training labels."""
    if labels[0] is None:  # no labels loaded
        return torch.Tensor()

    c_labels = np.concatenate(labels, 0)  # labels.shape = (866643, 5) for COCO
    classes = c_labels[:, 0].astype(int)  # labels = [class xywh]
    weights = np.bincount(classes, minlength=nc)  # occurences per class

    # Prepend gridpoint count (for uCE trianing)
    # gpi = ((320 / 32 * np.array([1, 2, 4])) ** 2 * 3).sum()  # gridpoints per image
    # weights = np.hstack([gpi * len(labels)  - weights.sum() * 9, weights * 9]) ** 0.5  # prepend gridpoints to start

    weights[weights == 0] = 1  # replace empty bins with 1
    weights = 1 / weights  # number of targets per class
    weights /= weights.sum()  # normalize
    return torch.from_numpy(weights)


def labels_to_image_weights(
    labels: Union[list, np.ndarray],
    nc: int = 80,
    class_weights: Optional[np.ndarray] = None,
) -> np.ndarray:
    """Produce image weights based on class mAPs."""
    if class_weights is None:
        np_class_weights: np.ndarray = np.ones(80)
    else:
        np_class_weights = class_weights

    n = len(labels)
    class_counts = np.array(
        [np.bincount(labels[i][:, 0].astype(int), minlength=nc) for i in range(n)]
    )
    image_weights = (np_class_weights.reshape(1, nc) * class_counts).sum(1)
    # index = random.choices(range(n), weights=image_weights, k=1)  # weight image sample
    return image_weights


def get_logger(name: str, log_level: Optional[int] = None) -> logging.Logger:
    """Get logger with formatter.

    Args:
        name: logger name
        log_level: logging level if None is given, constants.LOG_LEVEL will be used.

    Return:
        logger with string formatter.
    """
    logger = logging.getLogger(name)
    logger.setLevel(LOG_LEVEL)

    formatter = logging.Formatter("%(asctime)s [%(levelname)s] %(name)s: %(message)s")

    ch = logging.StreamHandler()
    ch.setFormatter(formatter)
    ch.setLevel(LOG_LEVEL if log_level is None else log_level)

    logger.addHandler(ch)

    return logger


def clip_coords(
    boxes: Union[torch.Tensor, np.ndarray],
    wh: Tuple[float, float],
    inplace: bool = True,
) -> Union[torch.Tensor, np.ndarray]:
    """Clip bounding boxes with xyxy format to given wh (width, height).

    Args:
        boxes: bounding boxes (n, 4) (x1, y1, x2, y2)
        wh: image size (width, height)
        inplace: inplace modification.
    """
    if isinstance(boxes, torch.Tensor):  # faster individually
        if not inplace:
            boxes = boxes.clone()

        boxes[:, 0].clamp_(0, wh[0])  # x1
        boxes[:, 1].clamp_(0, wh[1])  # y1
        boxes[:, 2].clamp_(0, wh[0])  # x2
        boxes[:, 3].clamp_(0, wh[1])  # y2
    else:  # np.array (faster grouped)
        if not inplace:
            boxes = np.copy(boxes)

        boxes[:, [0, 2]] = boxes[:, [0, 2]].clip(0, wh[0])  # x1, x2
        boxes[:, [1, 3]] = boxes[:, [1, 3]].clip(0, wh[1])  # y1, y2

    return boxes


def xyn2xy(
    x: Union[torch.Tensor, np.ndarray],
    wh: Tuple[float, float] = (640, 640),
    pad: Tuple[float, float] = (0.0, 0.0),
<<<<<<< HEAD
) -> Union[torch.Tensor, np.ndarray]:
=======
):
>>>>>>> a0efe35e
    """Convert normalized xy (n, 2) to pixel coordinates xy.

    wh: Image size (width and height). If normalized xywh to pixel xyxy format, place image size here.
    pad: image padded size (width and height).
    """
    # Convert normalized segments into pixel segments, shape (n,2)
    y = x.clone() if isinstance(x, torch.Tensor) else np.copy(x)
    y[:, 0] = wh[0] * x[:, 0] + pad[0]  # top left x
    y[:, 1] = wh[1] * x[:, 1] + pad[1]  # top left y
    return y


def xyxy2xywh(
    x: Union[torch.Tensor, np.ndarray],
    wh: Tuple[float, float] = (1.0, 1.0),
    clip_eps: Optional[float] = None,
    check_validity: bool = True,
) -> Union[torch.Tensor, np.ndarray]:
    """Convert (n, 4) bound boxes from xyxy to xywh format.

        [x1, y1, x2, y2] to [x, y, w, h] where xy1=top-left, xy2=bottom-right.

    Args:
        xy: (n, 4) xyxy coordinates
        wh: image size (width, height).
            Give image size only if you want to
            normalized pixel coordinates to normalized coordinates.
        clip_eps: clip coordinates by wh with epsilon margin. If clip_eps is not None.
            epsilon value is recommended to be 1E-3
        check_validity: bounding box width and height validity check.
            whichi make bounding boxes to the following conditions.
            1) (x1 - width / 2) >= 0
            2) (y1 - height / 2) >= 0
            3) (x2 + width / 2) <= 1
            4) (y2 + height / 2) <= 1
    Return:
        return coordinates will be (xywh / wh) with centered xy
    """
    y = x.clone() if isinstance(x, torch.Tensor) else np.copy(x)

    if clip_eps is not None:
        y = clip_coords(y, (wh[0] - clip_eps, wh[1] - clip_eps))

    y[:, 0] = ((x[:, 0] + x[:, 2]) / 2) / wh[0]  # x center
    y[:, 1] = ((x[:, 1] + x[:, 3]) / 2) / wh[1]  # y center
    y[:, 2] = (x[:, 2] - x[:, 0]) / wh[0]  # width
    y[:, 3] = (x[:, 3] - x[:, 1]) / wh[1]  # height

    if check_validity:
        y[:, 2] = y[:, 2] + (np.minimum((y[:, 0] - (y[:, 2] / 2)), 0) * 2)
        y[:, 2] = y[:, 2] - ((np.maximum((y[:, 0] + (y[:, 2] / 2)), 1) - 1) * 2)
        y[:, 3] = y[:, 3] + (np.minimum((y[:, 1] - (y[:, 3] / 2)), 0) * 2)
        y[:, 3] = y[:, 3] - ((np.maximum((y[:, 1] + (y[:, 3] / 2)), 1) - 1) * 2)

        y = y.clip(1e-12, 1)

    return y


def xywh2xyxy(
    x: Union[torch.Tensor, np.ndarray],
    ratio: Tuple[float, float] = (1.0, 1.0),
    wh: Tuple[float, float] = (1.0, 1.0),
    pad: Tuple[float, float] = (0.0, 0.0),
) -> Union[torch.Tensor, np.ndarray]:
    """Convert (n, 4) bound boxes from xywh to xyxy format.

        [x, y, w, h] to [x1, y1, x2, y2] where xy1=top-left, xy2=bottom-right.

    Args:
        x: (n, 4) xywh coordinates
        ratio: label ratio adjustment. Default value won't change anything other than xywh to xyxy.
        wh: Image size (width and height). If normalized xywh to pixel xyxy format, place image size here.
        pad: image padded size (width and height).

    Return:
        return coordinates will be (ratio * wh * xyxy + pad)
    """
    y = x.clone() if isinstance(x, torch.Tensor) else np.copy(x)
    y[:, 0] = ratio[0] * wh[0] * (x[:, 0] - x[:, 2] / 2) + pad[0]  # top left x
    y[:, 1] = ratio[1] * wh[1] * (x[:, 1] - x[:, 3] / 2) + pad[1]  # top left y
    y[:, 2] = ratio[0] * wh[0] * (x[:, 0] + x[:, 2] / 2) + pad[0]  # bottom right x
    y[:, 3] = ratio[1] * wh[1] * (x[:, 1] + x[:, 3] / 2) + pad[1]  # bottom right y
    return y


def scale_coords(
    img1_shape: Tuple[float, float],
    coords: Union[torch.Tensor, np.ndarray],
    img0_shape: Tuple[float, float],
    ratio_pad: Optional[Union[tuple, list, np.ndarray]] = None,
) -> Union[torch.Tensor, np.ndarray]:
    """Rescale coords (xyxy) from img1_shape to img0_shape.

    Args:
        img1_shape: current image shape.
        coords: (xyxy) coordinates.
        img0_shape: target image shape.
        ratio_pad: padding ratio.

    Returns:
        scaled coordinates.
    """
    # Rescale coords (xyxy) from img1_shape to img0_shape
    if ratio_pad is None:  # calculate from img0_shape
        gain = min(
            img1_shape[0] / img0_shape[0], img1_shape[1] / img0_shape[1]
        )  # gain  = old / new
        pad = (
            (img1_shape[1] - img0_shape[1] * gain) / 2,
            (img1_shape[0] - img0_shape[0] * gain) / 2,
        )  # wh padding
    else:
        gain = ratio_pad[0][0]
        pad = ratio_pad[1]

    coords[:, [0, 2]] -= pad[0]  # x padding
    coords[:, [1, 3]] -= pad[1]  # y padding
    coords[:, :4] /= gain
    clip_coords(coords, img0_shape)
    return coords<|MERGE_RESOLUTION|>--- conflicted
+++ resolved
@@ -6,13 +6,7 @@
 
 import logging
 import math
-<<<<<<< HEAD
 from typing import List, Optional, Tuple, Union
-=======
-import random
-from pathlib import Path
-from typing import Dict, List, Optional, Tuple, Union
->>>>>>> a0efe35e
 
 import numpy as np
 import torch
@@ -134,11 +128,7 @@
     for s in segments:
         x, y = s.T  # segment xy
         boxes.append([x.min(), y.min(), x.max(), y.max()])  # cls, xyxy
-<<<<<<< HEAD
     return xyxy2xywh(np.array(boxes), clip_eps=None, check_validity=False)  # type: ignore
-=======
-    return xyxy2xywh(np.array(boxes), clip_eps=None, check_validity=False)  # cls, xywh
->>>>>>> a0efe35e
 
 
 def box_candidates(
@@ -170,48 +160,6 @@
         & (w2 * h2 / (w1 * h1 + eps) > area_thr)
         & (ar < ar_thr)
     )  # candidates
-<<<<<<< HEAD
-=======
-
-
-def plot_label_histogram(labels: np.ndarray, save_dir: Union[str, Path] = "") -> None:
-    """Plot dataset labels."""
-    c, b = labels[:, 0], labels[:, 1:].transpose()
-    nc = int(c.max() + 1)  # number of classes
-
-    fig, ax = plt.subplots(2, 2, figsize=(8, 8), tight_layout=True)
-    ax = ax.ravel()
-    ax[0].hist(c, bins=np.linspace(0, nc, nc + 1) - 0.5, rwidth=0.8)
-    ax[0].set_xlabel("classes")
-    ax[1].scatter(b[0], b[1], c=hist2d(b[0], b[1], 90), cmap="jet")
-    ax[1].set_xlabel("x")
-    ax[1].set_ylabel("y")
-    ax[2].scatter(b[2], b[3], c=hist2d(b[2], b[3], 90), cmap="jet")
-    ax[2].set_xlabel("width")
-    ax[2].set_ylabel("height")
-    plt.savefig(Path(save_dir) / "labels.png", dpi=200)
-    plt.close()
-
-    # seaborn correlogram
-    try:
-        import pandas as pd
-        import seaborn as sns
-
-        x = pd.DataFrame(b.transpose(), columns=["x", "y", "width", "height"])
-        sns.pairplot(
-            x,
-            corner=True,
-            diag_kind="hist",
-            kind="scatter",
-            markers="o",
-            plot_kws=dict(s=3, edgecolor=None, linewidth=1, alpha=0.02),
-            diag_kws=dict(bins=50),
-        )
-        plt.savefig(Path(save_dir) / "labels_correlogram.png", dpi=200)
-        plt.close()
-    except Exception:
-        pass
->>>>>>> a0efe35e
 
 
 def labels_to_class_weights(
@@ -313,11 +261,7 @@
     x: Union[torch.Tensor, np.ndarray],
     wh: Tuple[float, float] = (640, 640),
     pad: Tuple[float, float] = (0.0, 0.0),
-<<<<<<< HEAD
-) -> Union[torch.Tensor, np.ndarray]:
-=======
-):
->>>>>>> a0efe35e
+) -> Union[torch.Tensor, np.ndarray]:
     """Convert normalized xy (n, 2) to pixel coordinates xy.
 
     wh: Image size (width and height). If normalized xywh to pixel xyxy format, place image size here.
