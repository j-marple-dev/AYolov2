"""Evaluation metric modules.

- Author: Jongkuk Lim
- Contact: limjk@jmarple.ai
"""

import math
import time
import warnings
from pathlib import Path
from typing import Optional, Tuple, Union

<<<<<<< HEAD
import matplotlib.pyplot as plt
=======
>>>>>>> a0efe35e
import numpy as np
import torch
import torchvision

from scripts.utils.general import xywh2xyxy
from scripts.utils.plot_utils import plot_mc_curve, plot_pr_curve


def bbox_ioa(box1: np.ndarray, box2: np.ndarray, eps: float = 1e-7) -> np.ndarray:
    """Compute the intersection over box2 area given box1, box2.

    Boxes are x1y1x2y2

    Args:
        box1: shape (4)
        box2: shape (n, 4)

    Return:
        shape (n)
    """
    box2 = box2.transpose()

    # Get the coordinates of bounding boxes
    b1_x1, b1_y1, b1_x2, b1_y2 = box1[0], box1[1], box1[2], box1[3]
    b2_x1, b2_y1, b2_x2, b2_y2 = box2[0], box2[1], box2[2], box2[3]

    # Intersection area
    inter_area = (np.minimum(b1_x2, b2_x2) - np.maximum(b1_x1, b2_x1)).clip(0) * (
        np.minimum(b1_y2, b2_y2) - np.maximum(b1_y1, b2_y1)
    ).clip(0)

    # box2 area
    box2_area = (b2_x2 - b2_x1) * (b2_y2 - b2_y1) + eps

    # Intersection over box2 area
    return inter_area / box2_area


def bbox_ioa(box1: np.ndarray, box2: np.ndarray, eps: float = 1e-7) -> np.ndarray:
    """Compute the intersection over box2 area given box1, box2.

    Boxes are x1y1x2y2

    Args:
        box1: shape (4)
        box2: shape (n, 4)

    Return:
        shape (n)
    """

    box2 = box2.transpose()

    # Get the coordinates of bounding boxes
    b1_x1, b1_y1, b1_x2, b1_y2 = box1[0], box1[1], box1[2], box1[3]
    b2_x1, b2_y1, b2_x2, b2_y2 = box2[0], box2[1], box2[2], box2[3]

    # Intersection area
    inter_area = (np.minimum(b1_x2, b2_x2) - np.maximum(b1_x1, b2_x1)).clip(0) * (
        np.minimum(b1_y2, b2_y2) - np.maximum(b1_y1, b2_y1)
    ).clip(0)

    # box2 area
    box2_area = (b2_x2 - b2_x1) * (b2_y2 - b2_y1) + eps

    # Intersection over box2 area
    return inter_area / box2_area


def bbox_iou(
    box1: torch.Tensor,
    box2: torch.Tensor,
    x1y1x2y2: bool = True,
    g_iou: bool = False,
    d_iou: bool = False,
    c_iou: bool = False,
    eps: float = 1e-7,
) -> torch.Tensor:
    """Compute bounding boxes IOU.

    Args:
        box1: first bounding boxes. (4, n)
        box2: first bounding boxes. (n, 4)
        x1y1x2y2: True if coordinates are xyxy format.
        g_iou: compute GIoU value
        d_iou: compute DIoU value
        c_iou: compute CIoU value
        eps: epsilon value for numerical stabilization

    Returns:
        the IoU of box1 to box2.
        box1 is 4, box2 is nx4
    """
    box2 = box2.T

    # Get the coordinates of bounding boxes
    if x1y1x2y2:  # x1, y1, x2, y2 = box1
        b1_x1, b1_y1, b1_x2, b1_y2 = box1[0], box1[1], box1[2], box1[3]
        b2_x1, b2_y1, b2_x2, b2_y2 = box2[0], box2[1], box2[2], box2[3]
    else:  # transform from xywh to xyxy
        b1_x1, b1_x2 = box1[0] - box1[2] / 2, box1[0] + box1[2] / 2
        b1_y1, b1_y2 = box1[1] - box1[3] / 2, box1[1] + box1[3] / 2
        b2_x1, b2_x2 = box2[0] - box2[2] / 2, box2[0] + box2[2] / 2
        b2_y1, b2_y2 = box2[1] - box2[3] / 2, box2[1] + box2[3] / 2

    # Intersection area
    inter = (torch.min(b1_x2, b2_x2) - torch.max(b1_x1, b2_x1)).clamp(0) * (
        torch.min(b1_y2, b2_y2) - torch.max(b1_y1, b2_y1)
    ).clamp(0)

    # Union Area
    w1, h1 = b1_x2 - b1_x1, b1_y2 - b1_y1 + eps
    w2, h2 = b2_x2 - b2_x1, b2_y2 - b2_y1 + eps
    union = w1 * h1 + w2 * h2 - inter + eps

    iou = inter / union
    if g_iou or d_iou or c_iou:
        cw = torch.max(b1_x2, b2_x2) - torch.min(
            b1_x1, b2_x1
        )  # convex (smallest enclosing box) width
        ch = torch.max(b1_y2, b2_y2) - torch.min(b1_y1, b2_y1)  # convex height
        if (
            c_iou or d_iou
        ):  # Distance or Complete IoU https://arxiv.org/abs/1911.08287v1
            c2 = cw ** 2 + ch ** 2 + eps  # convex diagonal squared
            rho2 = (
                (b2_x1 + b2_x2 - b1_x1 - b1_x2) ** 2
                + (b2_y1 + b2_y2 - b1_y1 - b1_y2) ** 2
            ) / 4  # center distance squared
            if d_iou:
                return iou - rho2 / c2  # d_iou
            elif (
                c_iou
            ):  # https://github.com/Zzh-tju/d_iou-SSD-pytorch/blob/master/utils/box/box_utils.py#L47
                v = (4 / math.pi ** 2) * torch.pow(
                    torch.atan(w2 / h2) - torch.atan(w1 / h1), 2
                )
                with torch.no_grad():
                    alpha = v / (v - iou + (1 + eps))
                return iou - (rho2 / c2 + v * alpha)  # c_iou
        else:  # g_iou https://arxiv.org/pdf/1902.09630.pdf
            c_area = cw * ch + eps  # convex area
            return iou - (c_area - union) / c_area  # g_iou

    return iou  # IoU


def box_iou(box1: torch.Tensor, box2: torch.Tensor) -> torch.Tensor:
    """Compute intersection of union (Jaccard index) of boxes.

    Args:
        box1: a torch tensor with (N, 4).
        box2: a torch tensor with (N, 4).

    Returns:
        iou: (N, M) torch tensor. the NxM matrix containing the pairwise IoU values for every element in boxes1 and boxes2.
    """

    def box_area(box: torch.Tensor) -> torch.Tensor:
        return (box[2] - box[0]) * (box[3] - box[1])

    area1 = box_area(box1.T)
    area2 = box_area(box2.T)

    # inter(N,M) = (rb(N,M,2) - lt(N,M,2)).clamp(0).prod(2)
    inter = (
        (
            torch.min(box1[:, None, 2:], box2[:, 2:])
            - torch.max(box1[:, None, :2], box2[:, :2])
        )
        .clamp(0)
        .prod(2)
    )
    return inter / (area1[:, None] + area2 - inter)


class ConfusionMatrix:
    """Updated version of OD confusion matrix.

    https://github.com/kaanakan/object_detection_confusion_matrix.
    """

    def __init__(self, nc: int, conf: float = 0.25, iou_thres: float = 0.45) -> None:
        """Initialize ConfusionMatrix class.

        Args:
            nc: number of classes.
            conf: confidence threshold.
            iou_thres: IoU threshold.
        """
        self.matrix = np.zeros((nc + 1, nc + 1))
        self.nc = nc  # number of classes
        self.conf = conf
        self.iou_thres = iou_thres

    def process_batch(self, detections: np.ndarray, labels: np.ndarray) -> None:
        """Return intersection-over-union (Jaccard index) of boxes.

        Both sets of boxes are expected to be in (x1, y1, x2, y2) format.

        Args:
            detections: (Array[N, 6]), x1, y1, x2, y2, conf, class
            labels: (Array[M, 5]), class, x1, y1, x2, y2

        Returns:
            None, updates confusion matrix accordingly
        """
        detections = detections[detections[:, 4] > self.conf]
        gt_classes = labels[:, 0].int()
        detection_classes = detections[:, 5].int()
        iou = box_iou(labels[:, 1:], detections[:, :4])

        x = torch.where(iou > self.iou_thres)
        if x[0].shape[0]:
            matches = (
                torch.cat((torch.stack(x, 1), iou[x[0], x[1]][:, None]), 1)
                .detach()
                .cpu()
                .numpy()
            )
            if x[0].shape[0] > 1:
                matches = matches[matches[:, 2].argsort()[::-1]]
                matches = matches[np.unique(matches[:, 1], return_index=True)[1]]
                matches = matches[matches[:, 2].argsort()[::-1]]
                matches = matches[np.unique(matches[:, 0], return_index=True)[1]]
        else:
            matches = np.zeros((0, 3))

        n = matches.shape[0] > 0
        m0, m1, _ = matches.transpose().astype(np.int16)
        for i, gc in enumerate(gt_classes):
            j = m0 == i
            if n and sum(j) == 1:
                self.matrix[detection_classes[m1[j]], gc] += 1  # correct
            else:
                self.matrix[self.nc, gc] += 1  # background FP

        if n:
            for i, dc in enumerate(detection_classes):
                if not any(m1 == i):
                    self.matrix[dc, self.nc] += 1  # background FN

    def get_matrix(self) -> np.ndarray:
        """Return matrix."""
        return self.matrix

    def plot(self, names: list, normalize: bool = True, save_dir: str = "",) -> None:
        """Plot confusion matrix.

        Args:
            names: class names with order.
            normalize: Normalize flag.
            save_dir: directory where the plot images will be saved.
        """
        try:
            import seaborn as sn

            array = self.matrix / (
                (self.matrix.sum(0).reshape(1, -1) + 1e-6) if normalize else 1
            )  # normalize columns
            array[array < 0.005] = np.nan  # don't annotate (would appear as 0.00)

            fig = plt.figure(figsize=(12, 9), tight_layout=True)
            sn.set(font_scale=1.0 if self.nc < 50 else 0.8)  # for label size
            labels = (0 < len(names) < 99) and len(
                names
            ) == self.nc  # apply names to ticklabels
            with warnings.catch_warnings():
                warnings.simplefilter(
                    "ignore"
                )  # suppress empty matrix RuntimeWarning: All-NaN slice encountered
                sn.heatmap(
                    array,
                    annot=self.nc < 30,
                    annot_kws={"size": 8},
                    cmap="Blues",
                    fmt=".2f",
                    square=True,
                    xticklabels=names + ["background FP"] if labels else "auto",
                    yticklabels=names + ["background FN"] if labels else "auto",
                ).set_facecolor((1, 1, 1))
            fig.axes[0].set_xlabel("True")
            fig.axes[0].set_ylabel("Predicted")
            fig.savefig(Path(save_dir) / "confusion_matrix.png", dpi=250)
            plt.close()
        except Exception as e:
            print(f"WARNING: ConfusionMatrix plot failure: {e}")

    def print(self) -> None:
        """Print confusion matrix."""
        for i in range(self.nc + 1):
            print(" ".join(map(str, self.matrix[i])))


def non_max_suppression(
    prediction: torch.Tensor,
    conf_thres: float = 0.25,
    iou_thres: float = 0.45,
    classes: Optional[list] = None,
    agnostic: bool = False,
    multi_label: bool = False,
    labels: Union[tuple, list] = (),
    max_det: int = 300,
) -> list:
    """Run Non-Maximum Suppression (NMS) on inference results.

    Args:
        prediction: model output.
        conf_thres: confidence threshold.
        iou_thres: IoU threshold.
        classes: ???
        agnostic: single class or not.
        multi_label: multiple labels per box.
        labels: labels.
        max_det: maximum number of detected objects by model.

    Returns:
         list of detections, on (n,6) tensor per image [xyxy, conf, cls]
    """
    nc = prediction.shape[2] - 5  # number of classes
    xc = prediction[..., 4] > conf_thres  # candidates

    # Checks
    assert (
        0 <= conf_thres <= 1
    ), f"Invalid Confidence threshold {conf_thres}, valid values are between 0.0 and 1.0"
    assert (
        0 <= iou_thres <= 1
    ), f"Invalid IoU {iou_thres}, valid values are between 0.0 and 1.0"

    # Settings
    # (pixels) minimum and maximum box width and height
    min_wh = 2  # noqa
    max_wh = 4096
    max_nms = 30000  # maximum number of boxes into torchvision.ops.nms()
    time_limit = 10.0  # seconds to quit after
    redundant = True  # require redundant detections
    multi_label &= nc > 1  # multiple labels per box (adds 0.5ms/img)
    merge = False  # use merge-NMS

    t = time.time()
    output = [torch.zeros((0, 6), device=prediction.device)] * prediction.shape[0]
    for xi, x in enumerate(prediction):  # image index, image inference
        # Apply constraints
        # x[((x[..., 2:4] < min_wh) | (x[..., 2:4] > max_wh)).any(1), 4] = 0  # width-height
        x = x[xc[xi]]  # confidence

        # Cat apriori labels if autolabelling
        if labels and len(labels[xi]):
            label = labels[xi]
            v = torch.zeros((len(label), nc + 5), device=x.device)
            v[:, :4] = label[:, 1:5]  # box
            v[:, 4] = 1.0  # conf
            v[range(len(label)), label[:, 0].long() + 5] = 1.0  # cls
            x = torch.cat((x, v), 0)

        # If none remain process next image
        if not x.shape[0]:
            continue

        # Compute conf
        x[:, 5:] *= x[:, 4:5]  # conf = obj_conf * cls_conf

        # Box (center x, center y, width, height) to (x1, y1, x2, y2)
        box = xywh2xyxy(x[:, :4])

        # Detections matrix nx6 (xyxy, conf, cls)
        if multi_label:
            i, j = (x[:, 5:] > conf_thres).nonzero(as_tuple=False).T
            x = torch.cat((box[i], x[i, j + 5, None], j[:, None].float()), 1)
        else:  # best class only
            conf, j = x[:, 5:].max(1, keepdim=True)
            x = torch.cat((box, conf, j.float()), 1)[conf.view(-1) > conf_thres]

        # Filter by class
        if classes is not None:
            x = x[(x[:, 5:6] == torch.tensor(classes, device=x.device)).any(1)]

        # Apply finite constraint
        # if not torch.isfinite(x).all():
        #     x = x[torch.isfinite(x).all(1)]

        # Check shape
        n = x.shape[0]  # number of boxes
        if not n:  # no boxes
            continue
        elif n > max_nms:  # excess boxes
            x = x[x[:, 4].argsort(descending=True)[:max_nms]]  # sort by confidence

        # Batched NMS
        c = x[:, 5:6] * (0 if agnostic else max_wh)  # classes
        boxes, scores = x[:, :4] + c, x[:, 4]  # boxes (offset by class), scores
        i = torchvision.ops.nms(boxes, scores, iou_thres)  # NMS
        if i.shape[0] > max_det:  # limit detections
            i = i[:max_det]
        if merge and (1 < n < 3e3):  # Merge NMS (boxes merged using weighted mean)
            # update boxes as boxes(i,4) = weights(i,n) * boxes(n,4)
            iou = box_iou(boxes[i], boxes) > iou_thres  # iou matrix
            weights = iou * scores[None]  # box weights
            x[i, :4] = torch.mm(weights, x[:, :4]).float() / weights.sum(
                1, keepdim=True
            )  # merged boxes
            if redundant:
                i = i[iou.sum(1) > 1]  # require redundancy

        output[xi] = x[i]
        if (time.time() - t) > time_limit:
            print(f"WARNING: NMS time limit {time_limit}s exceeded")
            break  # time limit exceeded

    return output


def compute_ap(
    recall: list, precision: list
) -> Tuple[np.ndarray, np.ndarray, np.ndarray]:
    """Compute the average precision, given the recall and precision curves.

    Args:
        recall:    The recall curve (list)
        precision: The precision curve (list)
    Returns:
        Average precision, precision curve, recall curve
    """
    # Append sentinel values to beginning and end
    mrec = np.concatenate(([0.0], recall, [1.0]))
    mpre = np.concatenate(([1.0], precision, [0.0]))

    # Compute the precision envelope
    mpre = np.flip(np.maximum.accumulate(np.flip(mpre)))

    # Integrate area under curve
    method = "interp"  # methods: 'continuous', 'interp'
    if method == "interp":
        x = np.linspace(0, 1, 101)  # 101-point interp (COCO)
        ap = np.trapz(np.interp(x, mrec, mpre), x)  # integrate
    else:  # 'continuous'
        i = np.where(mrec[1:] != mrec[:-1])[0]  # points where x axis (recall) changes
        ap = np.sum((mrec[i + 1] - mrec[i]) * mpre[i + 1])  # area under curve

    return ap, mpre, mrec


def ap_per_class(
    tp: np.ndarray,
    conf: np.ndarray,
    pred_cls: np.ndarray,
    target_cls: np.ndarray,
    plot: bool = False,
    save_dir: str = ".",
    names: list = None,
) -> Tuple[np.ndarray, np.ndarray, np.ndarray, np.ndarray, np.ndarray]:
    """Compute the average precision, given the recall and precision curves.

    Source: https://github.com/rafaelpadilla/Object-Detection-Metrics.

    Args:
        tp:  True positives (nparray, nx1 or nx10).
        conf:  Objectness value from 0-1 (nparray).
        pred_cls:  Predicted object classes (nparray).
        target_cls:  True object classes (nparray).
        plot:  Plot precision-recall curve at mAP@0.5
        save_dir:  Plot save directory

    Returns:
        The average precision as computed in py-faster-rcnn.
    """
    # Sort by objectness
    i = np.argsort(-conf)
    tp, conf, pred_cls = tp[i], conf[i], pred_cls[i]

    # Find unique classes
    unique_classes = np.unique(target_cls)
    nc = unique_classes.shape[0]  # number of classes, number of detections

    # Create Precision-Recall curve and compute AP for each class
    px, py = np.linspace(0, 1, 1000), []  # for plotting
    ap, p, r = np.zeros((nc, tp.shape[1])), np.zeros((nc, 1000)), np.zeros((nc, 1000))
    for ci, c in enumerate(unique_classes):
        i = pred_cls == c
        n_l = (target_cls == c).sum()  # number of labels
        n_p = i.sum()  # number of predictions

        if n_p == 0 or n_l == 0:
            continue
        else:
            # Accumulate FPs and TPs
            fpc = (1 - tp[i]).cumsum(0)
            tpc = tp[i].cumsum(0)

            # Recall
            recall = tpc / (n_l + 1e-16)  # recall curve
            r[ci] = np.interp(
                -px, -conf[i], recall[:, 0], left=0
            )  # negative x, xp because xp decreases

            # Precision
            precision = tpc / (tpc + fpc)  # precision curve
            p[ci] = np.interp(-px, -conf[i], precision[:, 0], left=1)  # p at pr_score

            # AP from recall-precision curve
            for j in range(tp.shape[1]):
                ap[ci, j], mpre, mrec = compute_ap(recall[:, j], precision[:, j])
                if plot and j == 0:
                    py.append(np.interp(px, mrec, mpre))  # precision at mAP@0.5

    # Compute F1 (harmonic mean of precision and recall)
    f1 = 2 * p * r / (p + r + 1e-16)
    if plot:
        plot_pr_curve(px, py, ap, Path(save_dir) / "PR_curve.png", names)
        plot_mc_curve(px, f1, Path(save_dir) / "F1_curve.png", names, ylabel="F1")
        plot_mc_curve(px, p, Path(save_dir) / "P_curve.png", names, ylabel="Precision")
        plot_mc_curve(px, r, Path(save_dir) / "R_curve.png", names, ylabel="Recall")

    i = f1.mean(0).argmax()  # max F1 index
    return p[:, i], r[:, i], ap, f1[:, i], unique_classes.astype("int32")<|MERGE_RESOLUTION|>--- conflicted
+++ resolved
@@ -10,10 +10,7 @@
 from pathlib import Path
 from typing import Optional, Tuple, Union
 
-<<<<<<< HEAD
 import matplotlib.pyplot as plt
-=======
->>>>>>> a0efe35e
 import numpy as np
 import torch
 import torchvision
