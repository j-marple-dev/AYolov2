--- conflicted
+++ resolved
@@ -3,7 +3,6 @@
 - Author: Haneol Kim
 - Contact: hekim@jmarple.ai
 """
-import logging
 import math
 import os
 from copy import deepcopy
@@ -11,11 +10,7 @@
 
 import torch
 import torch.backends.cudnn as cudnn
-<<<<<<< HEAD
 from torch import nn
-=======
-import torch.nn as nn
->>>>>>> b4e7bb2b
 
 from scripts.utils.general import get_logger
 
@@ -98,97 +93,11 @@
         cudnn.benchmark = True
 
 
-def intersect_dicts(
-    da: dict, db: dict, exclude: Union[List[str], Tuple[str, ...]] = ()
-) -> dict:
-    """Check dictionary intersection of matching keys and shapes.
-
-    Omitting 'exclude' keys, using da values.
-    """
-    return {
-        k: v
-        for k, v in da.items()
-        if k in db and not any(x in k for x in exclude) and v.shape == db[k].shape
-    }
-
-
-def copy_attr(
-    a: object,
-    b: object,
-    include: Union[List[str], Tuple[str, ...]] = (),
-    exclude: Union[List[str], Tuple[str, ...]] = (),
-) -> None:
-    """Copy attributes from b to a, options to only include and to exclude."""
-    # Copy attributes from b to a, options to only include [...] and to exclude [...]
-    for k, v in b.__dict__.items():
-        if (len(include) and k not in include) or k.startswith("_") or k in exclude:
-            continue
-        else:
-            setattr(a, k, v)
-
-
-class ModelEMA:
-    """Model Exponential Moving Average.
-
-    from https://github.com/rwightman/pytorch-image-
-    models Keep a moving average of everything in the model state_dict (parameters and
-    buffers).
-    This is intended to allow functionality like
-    https://www.tensorflow.org/api_docs/python/tf/train/ExponentialMovingAverage
-    A smoothed version of the weights is necessary for some training schemes to perform well.
-    This class is sensitive where it is initialized in the sequence of model init,
-    GPU assignment and distributed training wrappers.
-    """
-
-    def __init__(
-        self, model: nn.Module, decay: float = 0.9999, updates: int = 0
-    ) -> None:
-        """Initialize ModelEMA class."""
-        # Create EMA
-        self.ema = deepcopy(model).eval()  # FP32 EMA
-        # if next(model.parameters()).device.type != 'cpu':
-        #     self.ema.half()  # FP16 EMA
-        self.updates = updates  # number of EMA updates
-        self.decay = lambda x: decay * (
-            1 - math.exp(-x / 2000)
-        )  # decay exponential ramp (to help early epochs)
-        for p in self.ema.parameters():
-            p.requires_grad_(False)
-
-    def update(self, model: nn.Module) -> None:
-        """Update EMA parameters."""
-        with torch.no_grad():
-            self.updates += 1
-            d = self.decay(self.updates)
-
-            msd = model.state_dict()  # model state_dict
-            for k, v in self.ema.state_dict().items():
-                if v.dtype.is_floating_point:
-                    v *= d
-                    v += (1.0 - d) * msd[k].detach()
-
-<<<<<<< HEAD
-=======
-    logger.info("")
-    return torch.device("cuda:0" if cuda else "cpu")
-
-
-def init_torch_seeds(seed: int = 0) -> None:
-    """Set random seed for torch.
-
-    If seed == 0, it can be slower but more reproducible.
-    If not, it would be faster but less reproducible.
-    Speed-reproducibility tradedoff https://pytorch.org/docs/stable/notes/randomness.html
-    """
-    torch.manual_seed(seed)
-
-    if seed == 0:
-        cudnn.deterministic = True
-        cudnn.benchmark = False
-
-    else:
-        cudnn.deterministic = False
-        cudnn.benchmark = True
+def init_seeds(seed: int = 0) -> None:
+    """Initialize random seeds."""
+    random.seed(seed)
+    np.random.seed(seed)
+    init_torch_seeds(seed)
 
 
 def intersect_dicts(
@@ -260,7 +169,6 @@
                     v *= d
                     v += (1.0 - d) * msd[k].detach()
 
->>>>>>> b4e7bb2b
     def update_attr(
         self,
         model: nn.Module,
