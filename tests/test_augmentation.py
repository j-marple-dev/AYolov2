"""Unit test for augmentation.

- Author: Jongkuk Lim
- Contact: limjk@jmarple.ai
"""

import gc
import math
import os
import random

import cv2
import torch
import yaml
from torch.utils.data import DataLoader
from tqdm import tqdm

from scripts.augmentation.augmentation import (AugmentationPolicy,
                                               MultiAugmentationPolicies)
from scripts.data_loader.data_loader import LoadImages, LoadImagesAndLabels
from scripts.utils.constants import LABELS
from scripts.utils.plot_utils import draw_labels


<<<<<<< HEAD
def test_multi_aug_policies(show_gui: bool = False):
    if random.random() > 0.5:
        return
=======
def test_multi_aug_policies(show_gui: bool = False, p: float = 0.5):
    if random.random() > p:
        return

>>>>>>> c3dd7f9e
    label2str = LABELS["COCO"]
    batch_size = 8
    minimum_pixel = 4

    with open(os.path.join("tests", "res", "configs", "train_config_sample.yaml")) as f:
        cfg = yaml.safe_load(f)

    aug_policy = MultiAugmentationPolicies(cfg["augmentation"])

    dataset = LoadImagesAndLabels(
        "tests/res/datasets/coco/images/val2017",
        cache_images=None,
        n_skip=5,
        img_size=320,
        batch_size=batch_size,
        rect=False,
        augmentation=aug_policy,
        yolo_augmentation=cfg["yolo_augmentation"],
        label_type="segments",
    )
    dataset_loader = DataLoader(
        dataset, batch_size=batch_size, collate_fn=LoadImagesAndLabels.collate_fn
    )

    pbar = tqdm(dataset_loader, desc="Load image test.")
    n_run = 0
    for (img, labels, path, shapes) in pbar:
        n_run += 1
        minimum_box_size = minimum_pixel / math.sqrt(img.shape[2] * img.shape[3])

        for i in range(img.shape[0]):
            np_image = img[i].numpy()[::-1].transpose((1, 2, 0))
            label_list = labels[labels[:, 0] == i][:, 1:]

            smaller_width_than_minimum_pixel = label_list[:, 3] < minimum_box_size
            smaller_height_than_minimum_pixel = label_list[:, 4] < minimum_box_size

            smaller_box_idx = torch.logical_or(
                smaller_width_than_minimum_pixel, smaller_height_than_minimum_pixel
            )

            # label_list = label_list[torch.logical_not(smaller_box_idx)]
            # label_list = label_list[smaller_box_idx]

            np_image = draw_labels(np_image, label_list.numpy(), label2str)

            if show_gui:
                cv2.imshow("test", np_image)
                cv2.waitKey(0)

            if smaller_box_idx.sum() > 0:
                print(
                    f"Smaller than {minimum_pixel}x{minimum_pixel} box size detected! Total {smaller_box_idx.sum()} boxes."
                )

            del np_image
        gc.collect()
    del dataset, dataset_loader
    gc.collect()


<<<<<<< HEAD
def test_augmentation(show_gui: bool = False):
    if random.random() > 0.5:
        return
=======
def test_augmentation(show_gui: bool = False, p: float = 0.5):
    if random.random() > p:
        return

>>>>>>> c3dd7f9e
    label2str = LABELS["VOC"]
    batch_size = 16
    aug_prob = 0.5
    aug_policy = AugmentationPolicy(
        {
            "Blur": {"p": aug_prob},
            "Flip": {"p": aug_prob},
            "ToGray": {"p": aug_prob},
            "BoxJitter": {"p": aug_prob, "jitter": 0.2},
        },
        prob=0.5,
    )

    dataset = LoadImages(
        "tests/res/datasets/VOC/images/train",
        cache_images=None,
        n_skip=4,
        img_size=320,
        batch_size=batch_size,
        rect=False,
        augmentation=aug_policy,
    )

    dataset_loader = DataLoader(
        dataset, batch_size=batch_size, collate_fn=LoadImages.collate_fn
    )

    pbar = tqdm(dataset_loader, desc="Load image test.")
    n_run = 0
    for (img, path, shapes) in pbar:
        n_run += 1
        for i in range(img.shape[0]):
            np_image = img[i].numpy()[::-1].transpose((1, 2, 0))
            # label_list = labels[labels[:, 0] == i][:, 1:]

            # np_image = draw_labels(np_image, label_list.numpy(), label2str)

            if show_gui:
                cv2.imshow("test", np_image)
                cv2.waitKey(0)

            del np_image
        gc.collect()

    del dataset, dataset_loader
    gc.collect()


if __name__ == "__main__":
<<<<<<< HEAD
    test_augmentation(show_gui=False)
    test_multi_aug_policies(show_gui=True)
=======
    test_augmentation(show_gui=True)
    # test_multi_aug_policies(show_gui=False)
>>>>>>> c3dd7f9e
<|MERGE_RESOLUTION|>--- conflicted
+++ resolved
@@ -22,16 +22,10 @@
 from scripts.utils.plot_utils import draw_labels
 
 
-<<<<<<< HEAD
-def test_multi_aug_policies(show_gui: bool = False):
-    if random.random() > 0.5:
-        return
-=======
 def test_multi_aug_policies(show_gui: bool = False, p: float = 0.5):
     if random.random() > p:
         return
 
->>>>>>> c3dd7f9e
     label2str = LABELS["COCO"]
     batch_size = 8
     minimum_pixel = 4
@@ -93,16 +87,10 @@
     gc.collect()
 
 
-<<<<<<< HEAD
-def test_augmentation(show_gui: bool = False):
-    if random.random() > 0.5:
-        return
-=======
 def test_augmentation(show_gui: bool = False, p: float = 0.5):
     if random.random() > p:
         return
 
->>>>>>> c3dd7f9e
     label2str = LABELS["VOC"]
     batch_size = 16
     aug_prob = 0.5
@@ -152,10 +140,5 @@
 
 
 if __name__ == "__main__":
-<<<<<<< HEAD
-    test_augmentation(show_gui=False)
-    test_multi_aug_policies(show_gui=True)
-=======
     test_augmentation(show_gui=True)
-    # test_multi_aug_policies(show_gui=False)
->>>>>>> c3dd7f9e
+    # test_multi_aug_policies(show_gui=False)