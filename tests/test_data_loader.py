"""Unit test for dataset loader.

- Author: Jongkuk Lim
- Contact: limjk@jmarple.ai
"""

import gc
import multiprocessing
import random

import cv2
import numpy as np
import torch
from torch.utils.data import DataLoader
from tqdm import tqdm

from scripts.augmentation.augmentation import AugmentationPolicy
from scripts.data_loader.data_loader import LoadImages, LoadImagesAndLabels
from scripts.utils.constants import LABELS, PLOT_COLOR
from scripts.utils.general import xywh2xyxy
from scripts.utils.plot_utils import draw_labels


def test_load_images(show_gui: bool = False, p: float = 0.5):
    if random.random() > p:
        return

    batch_size = 16
    dataset = LoadImages(
        "tests/res/datasets/VOC/images/train",
        cache_images=None,
        img_size=320,
        n_skip=2,
        batch_size=batch_size,
        rect=False,
    )
    if random.random() > 0.5:
        return

    dataset_loader = DataLoader(
        dataset, batch_size=batch_size, collate_fn=LoadImages.collate_fn
    )

    pbar = tqdm(dataset_loader, desc="Load image test.")
    n_run = 0
    for (img, path, shapes) in pbar:
        n_run += 1
        for i in range(img.shape[0]):
            np_image = img[i].numpy()[::-1].transpose((1, 2, 0))

            if show_gui:
                cv2.imshow("test", np_image)
                cv2.waitKey(100)
            del np_image
        gc.collect()

    assert n_run == 4
    del dataset, dataset_loader
    gc.collect()


<<<<<<< HEAD
def test_load_images_and_labels(show_gui: bool = False):
    if random.random() > 0.5:
        return
=======
def test_load_images_and_labels(show_gui: bool = False, p: float = 0.5):
    if random.random() > p:
        return

>>>>>>> c3dd7f9e
    batch_size = 16
    label2str = LABELS["COCO"]

    aug_policy = AugmentationPolicy({"BoxJitter": {"p": 1.0, "jitter": 0.2}})

    dataset = LoadImagesAndLabels(
        # "tests/res/datasets/VOC/images/train",
        # "tests/res/datasets/coco/images/val2017",
        "tests/res/datasets/coco/images/train2017",
        cache_images=None,
        img_size=320,
        n_skip=3,
        batch_size=batch_size,
        preprocess=lambda x: (x / 255.0).astype(np.float32),
        rect=False,
        pad=0,
        label_type="segments",
        augmentation=aug_policy,
    )

    dataset_loader = DataLoader(
        dataset,
        batch_size=batch_size,
        # num_workers=multiprocessing.cpu_count() - 1,
        num_workers=0,
        collate_fn=LoadImagesAndLabels.collate_fn,
    )

    pbar = tqdm(dataset_loader, desc="Load image test.")
    n_run = 0
    for (img, labels, path, shapes) in pbar:
        n_run += 1
        pixel_label = labels.clone()

        for i in range(img.shape[0]):
            np_image = (img[i].numpy()[::-1].transpose((1, 2, 0)) * 255).astype(
                np.uint8
            )
            label_list = labels[labels[:, 0] == i][:, 1:]

            np_image = draw_labels(np_image, label_list.numpy(), label2str)

            if show_gui:
                cv2.imshow("test", np_image)
                cv2.waitKey(0)
            del np_image
            gc.collect()

    del dataset, dataset_loader
    gc.collect()

    assert n_run == 3


if __name__ == "__main__":
    # test_load_images(show_gui=False)
    test_load_images_and_labels(show_gui=True)<|MERGE_RESOLUTION|>--- conflicted
+++ resolved
@@ -59,16 +59,10 @@
     gc.collect()
 
 
-<<<<<<< HEAD
-def test_load_images_and_labels(show_gui: bool = False):
-    if random.random() > 0.5:
-        return
-=======
 def test_load_images_and_labels(show_gui: bool = False, p: float = 0.5):
     if random.random() > p:
         return
 
->>>>>>> c3dd7f9e
     batch_size = 16
     label2str = LABELS["COCO"]
 
