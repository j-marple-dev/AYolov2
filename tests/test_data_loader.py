--- conflicted
+++ resolved
@@ -61,7 +61,9 @@
     n_run = 0
     for (img, labels, path, shapes) in pbar:
         n_run += 1
-        import pdb; pdb.set_trace()
+        import pdb
+
+        pdb.set_trace()
         for i in range(img.shape[0]):
             np_image = img[i].numpy()[::-1].transpose((1, 2, 0))
 
@@ -73,9 +75,5 @@
 
 
 if __name__ == "__main__":
-<<<<<<< HEAD
     test_load_images_and_labels()
-=======
-    test_load_images_and_labels(show_gui=True)
->>>>>>> 770f26bd
-    # test_load_images()+    test_load_images_and_labels(show_gui=True)