--- conflicted
+++ resolved
@@ -8,16 +8,10 @@
 from scripts.utils.torch_utils import EarlyStopping
 
 
-<<<<<<< HEAD
-def test_early_stopper():
-    if random.random() > 0.5:
-        return
-=======
 def test_early_stopper(p: float = 0.5):
     if random.random() > p:
         return
 
->>>>>>> c3dd7f9e
     stopper = EarlyStopping(patience=10)
 
     for i in range(20):
