"""Unit test Model Converter.

- Author: Jongkuk Lim
- Contact: limjk@jmarple.ai
"""

import gc
import importlib
import os
import random
import time

import numpy as np
import onnx
import onnxruntime as ort
import torch
from kindle import Model, YOLOModel

from scripts.model_converter.model_converter import ModelConverter


<<<<<<< HEAD
def test_model_converter_torchscript() -> None:
    if random.random() > 0.5:
        return
=======
def test_model_converter_torchscript(p: float = 0.5) -> None:
    if random.random() > p:
        return

>>>>>>> c3dd7f9e
    test_input = torch.rand((8, 3, 320, 320))
    model = YOLOModel(
        os.path.join("tests", "res", "configs", "model_yolov5s.yaml"), verbose=True
    )
    model.eval()
    out_tensor = model(test_input)
    model.export(verbose=True)
    out_tensor_export = model(test_input)

    converter = ModelConverter(model, 8, (320, 320), verbose=2)
    converter.dry_run()
    converter.to_torch_script(os.path.join("tests", ".model.ts"))
    ts_model = torch.jit.load(os.path.join("tests", ".model.ts"))
    out_tensor_ts = ts_model(test_input)

    assert torch.isclose(out_tensor[0], out_tensor_export[0]).all()
    assert torch.isclose(out_tensor_export[0], out_tensor_ts[0]).all()

    os.remove(os.path.join("tests", ".model.ts"))

    del test_input, model, out_tensor, converter, ts_model, out_tensor_ts
    gc.collect()


<<<<<<< HEAD
def test_model_converter_onnx() -> None:
    if random.random() > 0.5:
        return
=======
def test_model_converter_onnx(p: float = 0.5) -> None:
    if random.random() > p:
        return

>>>>>>> c3dd7f9e
    test_input = torch.rand((8, 3, 320, 320))
    model = YOLOModel(
        os.path.join("tests", "res", "configs", "model_yolov5s.yaml"), verbose=True
    )
    model.eval()
    out_tensor = model(test_input)
    model.export(verbose=True)
    out_tensor_export = model(test_input)

    converter = ModelConverter(model, 8, (320, 320), verbose=2)
    converter.dry_run()
    converter.to_onnx(os.path.join("tests", ".model.onnx"))
    onnx_model = ort.InferenceSession(os.path.join("tests", ".model.onnx"))

    out_tensor_onnx = onnx_model.run(
        input_feed={"images": test_input.numpy()}, output_names=["output"]
    )

    assert torch.isclose(out_tensor[0], out_tensor_export[0]).all()
    assert np.isclose(out_tensor_export[0].detach().numpy(), out_tensor_onnx[0]).all()

    os.remove(os.path.join("tests", ".model.onnx"))

    del test_input, model, out_tensor, out_tensor_export, converter, out_tensor_onnx
    gc.collect()


def test_model_converter_tensorrt(
    keep_trt: bool = False, check_trt_exists: bool = False
) -> None:
    test_input = torch.rand((8, 3, 640, 640))
    # device = torch.device("cuda:0") if torch.cuda.is_available() else torch.device("cpu")
    if not torch.cuda.is_available():
        print("CUDA is not available. Skip test_model_converter_tensorrt")
        return
    if importlib.util.find_spec("tensorrt") is None:
        print("TensorRT is not installed. Skip test_model_converter_tensorrt")
        return

    import tensorrt as trt

    from scripts.utils.tensorrt_runner import TrtWrapper

    model = YOLOModel(
        os.path.join("tests", "res", "configs", "model_yolov5s.yaml"), verbose=True
    ).to(torch.device("cuda:0"))

    model.eval().export()
    torch_out = model(test_input.to(torch.device("cuda:0")))

    profiler = model.profile(
        verbose=True, n_run=100, input_size=(640, 640), batch_size=8
    )

    model = (
        YOLOModel(
            os.path.join("tests", "res", "configs", "model_yolov5s.yaml"), verbose=False
        )
        .eval()
        .export()
    )

    converter = ModelConverter(model, 8, (640, 640), verbose=2)
    converter.dry_run()

    if not (check_trt_exists and os.path.isfile(os.path.join("tests", ".model.trt"))):
        convert_ok = converter.to_tensorrt(
            os.path.join("tests", ".model.trt"),
            fp16=True,
            opset_version=11,
            build_nms=False,
        )
        assert convert_ok

    trt_model = TrtWrapper(
        os.path.join("tests", ".model.trt"), 8, torch.device("cuda:0")
    )
    test_input = test_input.to(torch.device("cuda:0"), non_blocking=True).contiguous()
    t0 = time.monotonic()
    for _ in range(100):
        trt_out = trt_model(test_input, raw_out=True)[0]
    t_trt = time.monotonic() - t0

    print(
        f"Torch model time: {profiler.total_run_time:.2f}s, TensorRT model time: {t_trt:.2f}s"
    )
    if not keep_trt:
        os.remove(os.path.join("tests", ".model.trt"))

    # Bounding boxes
    assert torch.isclose(torch_out[0][:, :, :4], trt_out[:, :, :4], rtol=0.2).all()
    # Object and class scores
    assert torch.isclose(torch_out[0][:, :, 4:], trt_out[:, :, 4:], rtol=0.1).all()


if __name__ == "__main__":
    test_model_converter_torchscript()
    test_model_converter_onnx()
    # test_model_converter_tensorrt(keep_trt=True, check_trt_exists=False)<|MERGE_RESOLUTION|>--- conflicted
+++ resolved
@@ -19,16 +19,10 @@
 from scripts.model_converter.model_converter import ModelConverter
 
 
-<<<<<<< HEAD
-def test_model_converter_torchscript() -> None:
-    if random.random() > 0.5:
-        return
-=======
 def test_model_converter_torchscript(p: float = 0.5) -> None:
     if random.random() > p:
         return
 
->>>>>>> c3dd7f9e
     test_input = torch.rand((8, 3, 320, 320))
     model = YOLOModel(
         os.path.join("tests", "res", "configs", "model_yolov5s.yaml"), verbose=True
@@ -53,16 +47,10 @@
     gc.collect()
 
 
-<<<<<<< HEAD
-def test_model_converter_onnx() -> None:
-    if random.random() > 0.5:
-        return
-=======
 def test_model_converter_onnx(p: float = 0.5) -> None:
     if random.random() > p:
         return
 
->>>>>>> c3dd7f9e
     test_input = torch.rand((8, 3, 320, 320))
     model = YOLOModel(
         os.path.join("tests", "res", "configs", "model_yolov5s.yaml"), verbose=True
