"""Unit test for representation learning.

- Author: Hyunwook Kim
- Contact: hwkim@jmarple.ai
"""

<<<<<<< HEAD
import multiprocessing
=======
import gc
>>>>>>> dd2152e2
import os
import shutil
from glob import glob

import cv2
import numpy as np
import torch
import yaml
from kindle import Model
from torch.utils.data import DataLoader

from scripts.augmentation.augmentation import (AugmentationPolicy,
                                               MultiAugmentationPolicies)
from scripts.data_loader.data_loader_rl import LoadImagesForRL
from scripts.representation_learning.crop_bboxes import crop_and_save_bboxes
from scripts.train.yolo_rl_trainer import YoloRepresentationLearningTrainer
from scripts.utils.torch_utils import select_device


def test_crop_bboxes(show_gui: bool = False):
    MIN_SIZE = 32
    img_dir = "tests/res/datasets/coco/images/val2017"
    save_dir = "tests/res/datasets/coco/images/val2017_cropped"
    crop_and_save_bboxes(img_dir, save_dir)

    num_cropped_imgs = len(glob(f"{save_dir}/*"))
    shutil.rmtree(save_dir)

    target_dir = img_dir.replace("images", "labels")
    target_paths = glob(f"{target_dir}/*")
    num_targets = 0
    for target_path in target_paths:
        # Load an image
        img_path = target_path.replace("labels", "images").replace("txt", "jpg")
        img = cv2.imread(img_path)
        img_w, img_h = img.shape[:2][::-1]
        img_bbox = img.copy()

        with open(target_path, "r") as f:
            targets = f.read().splitlines()
            for target in targets:
                # Get bounding box coordinates
                _, cx, cy, w, h = map(float, target.split())
                x, w = int((cx - w / 2) * img_w), int(w * img_w)
                y, h = int((cy - h / 2) * img_h), int(h * img_h)

                if w >= MIN_SIZE and h >= MIN_SIZE:
                    num_targets += 1
                    img_bbox = cv2.rectangle(
                        img_bbox, (x, y), (x + w, y + h), (0, 255, 0), 2
                    )

            if show_gui:
                cv2.imshow(os.path.basename(img_path), img_bbox)
                cv2.waitKey(0)

        del img, img_bbox

    gc.collect()

    # Check all whether all targets are cropped well or not
    assert num_cropped_imgs == num_targets


<<<<<<< HEAD
def test_train_rl() -> None:
    with open(
        os.path.join("tests", "res", "configs", "train_config_rl.yaml"), "r"
    ) as f:
        cfg = yaml.safe_load(f)

    cfg["train"]["epochs"] = 1
    cfg["train"]["n_skip"] = 2
    if not torch.cuda.is_available():
        cfg["train"]["device"] = "cpu"

    device = select_device(cfg["train"]["device"], cfg["train"]["batch_size"])

    aug_policy = AugmentationPolicy(cfg["augmentation"])

    train_dataset = LoadImagesForRL(
        "tests/res/datasets/coco/images/train2017",
        batch_size=cfg["train"]["batch_size"],
        n_skip=cfg["val"]["n_skip"],
        augmentation=aug_policy,
        preprocess=lambda x: (x / 255.0).astype(np.float32),
        representation_learning=True,
        n_trans=2,
    )
    train_loader = DataLoader(
        train_dataset,
        batch_size=cfg["train"]["batch_size"],
        num_workers=multiprocessing.cpu_count() - 1,
        collate_fn=LoadImagesForRL.collate_fn,
    )
    val_dataset = LoadImagesForRL(
        "tests/res/datasets/coco/images/val2017",
        batch_size=cfg["train"]["batch_size"],
        n_skip=cfg["val"]["n_skip"],
        augmentation=aug_policy,
        preprocess=lambda x: (x / 255.0).astype(np.float32),
        representation_learning=True,
        n_trans=2,
    )
    val_loader = DataLoader(
        val_dataset,
        batch_size=cfg["train"]["batch_size"],
        num_workers=multiprocessing.cpu_count() - 1,
        collate_fn=LoadImagesForRL.collate_fn,
    )

    model = Model(
        os.path.join("tests", "res", "configs", "model_yolov5s_rl.yaml"), verbose=True,
    )

    trainer = YoloRepresentationLearningTrainer(
        model,
        cfg,
        train_dataloader=train_loader,
        val_dataloader=val_loader,
        device=device,
        n_trans=2,
    )
    trainer.train()


if __name__ == "__main__":
    test_crop_bboxes()
    test_train_rl()
=======
if __name__ == "__main__":
    test_crop_bboxes()
>>>>>>> dd2152e2
<|MERGE_RESOLUTION|>--- conflicted
+++ resolved
@@ -4,11 +4,8 @@
 - Contact: hwkim@jmarple.ai
 """
 
-<<<<<<< HEAD
 import multiprocessing
-=======
 import gc
->>>>>>> dd2152e2
 import os
 import shutil
 from glob import glob
@@ -73,7 +70,6 @@
     assert num_cropped_imgs == num_targets
 
 
-<<<<<<< HEAD
 def test_train_rl() -> None:
     with open(
         os.path.join("tests", "res", "configs", "train_config_rl.yaml"), "r"
@@ -134,11 +130,18 @@
     )
     trainer.train()
 
+    del (
+        device,
+        aug_policy
+        train_dataset,
+        train_loader,
+        val_dataset,
+        val_loader,
+        model,
+        trainer,
+    )
+    gc.collect()
 
 if __name__ == "__main__":
     test_crop_bboxes()
-    test_train_rl()
-=======
-if __name__ == "__main__":
-    test_crop_bboxes()
->>>>>>> dd2152e2
+    test_train_rl()