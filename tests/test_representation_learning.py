"""Unit test for representation learning.

- Author: Hyunwook Kim
- Contact: hwkim@jmarple.ai
"""

import gc
import multiprocessing
import os
import random
import shutil
from glob import glob

import cv2
import numpy as np
import torch
import yaml
from kindle import Model
from torch.utils.data import DataLoader

from scripts.augmentation.augmentation import (AugmentationPolicy,
                                               MultiAugmentationPolicies)
from scripts.data_loader.data_loader_repr import (LoadImagesForRL,
                                                  LoadImagesForSimCLR)
from scripts.representation_learning.crop_bboxes import crop_and_save_bboxes
from scripts.train.yolo_repr_trainer import YoloRepresentationLearningTrainer
from scripts.utils.torch_utils import select_device


def test_crop_bboxes(show_gui: bool = False, force: bool = False, p: float = 0.5):
    if not force:
        return

<<<<<<< HEAD
=======
    if random.random() > p:
        return

>>>>>>> c59f30f3
    MIN_SIZE = 32
    img_dir = "tests/res/datasets/coco/images/val2017"
    save_dir = "tests/res/datasets/coco/images/val2017_cropped"
    crop_and_save_bboxes(img_dir, save_dir)

    num_cropped_imgs = len(glob(f"{save_dir}/*"))
    shutil.rmtree(save_dir)

    target_dir = img_dir.replace("images", "labels")
    target_paths = glob(f"{target_dir}/*")
    num_targets = 0
    for target_path in target_paths:
        # Load an image
        img_path = target_path.replace("labels", "images").replace("txt", "jpg")
        img = cv2.imread(img_path)
        img_w, img_h = img.shape[:2][::-1]
        img_bbox = img.copy()

        with open(target_path, "r") as f:
            targets = f.read().splitlines()
            for target in targets:
                # Get bounding box coordinates
                _, cx, cy, w, h = map(float, target.split())
                x, w = int((cx - w / 2) * img_w), int(w * img_w)
                y, h = int((cy - h / 2) * img_h), int(h * img_h)

                if w >= MIN_SIZE and h >= MIN_SIZE:
                    num_targets += 1
                    img_bbox = cv2.rectangle(
                        img_bbox, (x, y), (x + w, y + h), (0, 255, 0), 2
                    )

            if show_gui:
                cv2.imshow(os.path.basename(img_path), img_bbox)
                cv2.waitKey(0)

        del img, img_bbox
        gc.collect()

    # Check all whether all targets are cropped well or not
    assert num_cropped_imgs == num_targets


<<<<<<< HEAD
def test_train_repr(force: bool = False) -> None:
=======
def test_train_rl(force: bool = False, p: float = 0.5) -> None:
>>>>>>> c59f30f3
    if not force:
        return

    if random.random() > p:
        return

    with open(
        os.path.join("tests", "res", "configs", "train_config_repr.yaml"), "r"
    ) as f:
        cfg = yaml.safe_load(f)

    cfg["train"]["epochs"] = 1
    cfg["train"]["n_skip"] = 10
    cfg["train"]["image_size"] = 320
    if not torch.cuda.is_available():
        cfg["train"]["device"] = "cpu"

    device = select_device(cfg["train"]["device"], cfg["train"]["batch_size"])

    aug_policy = AugmentationPolicy(cfg["augmentation"])

    train_dataset = LoadImagesForRL(
        "tests/res/datasets/coco/images/train2017",
        img_size=cfg["train"]["image_size"],
        batch_size=cfg["train"]["batch_size"],
        n_skip=cfg["val"]["n_skip"],
        augmentation=aug_policy,
        preprocess=lambda x: (x / 255.0).astype(np.float32),
        representation_learning=True,
        n_trans=2,
    )
    train_loader = DataLoader(
        train_dataset,
        batch_size=cfg["train"]["batch_size"],
        num_workers=min(cfg["train"]["batch_size"], multiprocessing.cpu_count()),
        collate_fn=LoadImagesForRL.collate_fn,
    )
    val_dataset = LoadImagesForRL(
        "tests/res/datasets/coco/images/val2017",
        img_size=cfg["train"]["image_size"],
        batch_size=cfg["train"]["batch_size"],
        n_skip=cfg["val"]["n_skip"],
        augmentation=aug_policy,
        preprocess=lambda x: (x / 255.0).astype(np.float32),
        representation_learning=True,
        n_trans=2,
    )
    val_loader = DataLoader(
        val_dataset,
        batch_size=cfg["train"]["batch_size"],
        num_workers=min(cfg["train"]["batch_size"], multiprocessing.cpu_count()),
        collate_fn=LoadImagesForRL.collate_fn,
    )

    model = Model(
        os.path.join("tests", "res", "configs", "model_yolov5s_repr.yaml"),
        verbose=True,
    )

    temperature = cfg["train"].get("temperature", 0.0)
    trainer = YoloRepresentationLearningTrainer(
        model,
        cfg,
        train_dataloader=train_loader,
        val_dataloader=val_loader,
        device=device,
        n_trans=2,
        rl_type="base",
        temperature=temperature,
    )
    trainer.train()

    del (
        device,
        aug_policy,
        train_dataset,
        train_loader,
        val_dataset,
        val_loader,
        model,
        trainer,
    )
    gc.collect()


def test_train_simclr(force: bool = False) -> None:
    if not force:
        return

    with open(
        os.path.join("tests", "res", "configs", "train_config_simclr.yaml"), "r"
    ) as f:
        cfg = yaml.safe_load(f)

    cfg["train"]["epochs"] = 1
    cfg["train"]["n_skip"] = 10
    cfg["train"]["image_size"] = 320
    if not torch.cuda.is_available():
        cfg["train"]["device"] = "cpu"

    device = select_device(cfg["train"]["device"], cfg["train"]["batch_size"])

    aug_policy = MultiAugmentationPolicies(cfg["augmentation"])

    train_dataset = LoadImagesForSimCLR(
        "tests/res/datasets/coco/images/train2017",
        img_size=cfg["train"]["image_size"],
        batch_size=cfg["train"]["batch_size"],
        n_skip=cfg["val"]["n_skip"],
        augmentation=aug_policy,
        preprocess=lambda x: (x / 255.0).astype(np.float32),
        representation_learning=True,
        n_trans=2,
    )
    train_loader = DataLoader(
        train_dataset,
        batch_size=cfg["train"]["batch_size"],
        num_workers=min(cfg["train"]["batch_size"], multiprocessing.cpu_count()),
        collate_fn=LoadImagesForSimCLR.collate_fn,
    )
    val_dataset = LoadImagesForSimCLR(
        "tests/res/datasets/coco/images/val2017",
        img_size=cfg["train"]["image_size"],
        batch_size=cfg["train"]["batch_size"],
        n_skip=cfg["val"]["n_skip"],
        augmentation=aug_policy,
        preprocess=lambda x: (x / 255.0).astype(np.float32),
        representation_learning=True,
        n_trans=2,
    )
    val_loader = DataLoader(
        val_dataset,
        batch_size=cfg["train"]["batch_size"],
        num_workers=min(cfg["train"]["batch_size"], multiprocessing.cpu_count()),
        collate_fn=LoadImagesForSimCLR.collate_fn,
    )

    model = Model(
        os.path.join("tests", "res", "configs", "model_simclr.yaml"), verbose=True,
    )

    temperature = cfg["train"].get("temperature", 0.0)
    trainer = YoloRepresentationLearningTrainer(
        model,
        cfg,
        train_dataloader=train_loader,
        val_dataloader=val_loader,
        device=device,
        n_trans=2,
        rl_type="simclr",
        temperature=temperature,
    )
    trainer.train()

    del (
        device,
        aug_policy,
        train_dataset,
        train_loader,
        val_dataset,
        val_loader,
        model,
        trainer,
    )
    gc.collect()


if __name__ == "__main__":
    test_crop_bboxes()
    test_train_repr()
    test_train_simclr()<|MERGE_RESOLUTION|>--- conflicted
+++ resolved
@@ -31,12 +31,9 @@
     if not force:
         return
 
-<<<<<<< HEAD
-=======
     if random.random() > p:
         return
 
->>>>>>> c59f30f3
     MIN_SIZE = 32
     img_dir = "tests/res/datasets/coco/images/val2017"
     save_dir = "tests/res/datasets/coco/images/val2017_cropped"
@@ -80,11 +77,7 @@
     assert num_cropped_imgs == num_targets
 
 
-<<<<<<< HEAD
-def test_train_repr(force: bool = False) -> None:
-=======
-def test_train_rl(force: bool = False, p: float = 0.5) -> None:
->>>>>>> c59f30f3
+def test_train_repr(force: bool = False, p: float = 0.5) -> None:
     if not force:
         return
 
