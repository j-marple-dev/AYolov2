"""Module Description.

- Author: Haneol Kim
- Contact: hekim@jmarple.ai
"""

import gc
import os
import random

import numpy as np
import torch
import yaml
from kindle import YOLOModel
from torch.utils.data import DataLoader

from scripts.data_loader.data_loader_utils import create_dataloader
from scripts.train.train_model_builder import TrainModelBuilder
from scripts.train.yolo_trainer import YoloTrainer
from scripts.utils.general import get_logger
from scripts.utils.model_manager import YOLOModelManager
from scripts.utils.torch_utils import select_device
from scripts.utils.train_utils import YoloValidator

LOGGER = get_logger(__name__)


<<<<<<< HEAD
def test_model_validator() -> None:
    if random.random() > 0.5:
        return
=======
def test_model_validator(p: float = 0.5) -> None:
    if random.random() > p:
        return

>>>>>>> c3dd7f9e
    with open(
        os.path.join("tests", "res", "configs", "train_config_sample.yaml"), "r"
    ) as f:
        cfg = yaml.safe_load(f)

    if not torch.cuda.is_available():
        cfg["train"]["device"] = "cpu"  # Switch to CPU mode
    cfg["train"]["n_skip"] = 5
    cfg["train"]["image_size"] = 320

    model = YOLOModel(
        os.path.join("tests", "res", "configs", "model_yolov5s.yaml"), verbose=True
    )
    cfg["train"]["epochs"] = 1

    train_builder = TrainModelBuilder(model, cfg, "exp")
    train_builder.ddp_init()

    model_manager = YOLOModelManager(
        model, cfg, train_builder.device, train_builder.wdir
    )

    stride_size = int(max(model.stride))  # type: ignore

    train_loader, train_dataset = create_dataloader(
        "tests/res/datasets/coco/images/train2017", cfg, stride_size, prefix="[Train] "
    )

    cfg["train"]["rect"] = True
    val_loader, val_dataset = create_dataloader(
        "tests/res/datasets/coco/images/val2017",
        cfg,
        stride_size,
        prefix="[Val] ",
        pad=0.5,
        validation=False,  # This is supposed to be True.
    )

    model, ema, device = train_builder.prepare()
    model = model_manager.set_model_params(train_dataset, ema=ema)

    model.eval()
    validator = YoloValidator(model, val_loader, device, cfg)

    validator.validation()

    del (
        model,
        train_builder,
        model_manager,
        train_loader,
        train_dataset,
        val_loader,
        val_dataset,
        validator,
    )
    gc.collect()


if __name__ == "__main__":
    test_model_validator()<|MERGE_RESOLUTION|>--- conflicted
+++ resolved
@@ -25,16 +25,10 @@
 LOGGER = get_logger(__name__)
 
 
-<<<<<<< HEAD
-def test_model_validator() -> None:
-    if random.random() > 0.5:
-        return
-=======
 def test_model_validator(p: float = 0.5) -> None:
     if random.random() > p:
         return
 
->>>>>>> c3dd7f9e
     with open(
         os.path.join("tests", "res", "configs", "train_config_sample.yaml"), "r"
     ) as f:
