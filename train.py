--- conflicted
+++ resolved
@@ -123,11 +123,8 @@
 
     model, ema, device = train_builder.prepare()
     model_manager.model = model
-<<<<<<< HEAD
     model = model_manager.set_model_params(train_dataset, ema=ema)
-=======
-    model = model_manager.set_model_params(train_dataset)
->>>>>>> 96d000ca
+
 
     trainer = YoloTrainer(
         model,
