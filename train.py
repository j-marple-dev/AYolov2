--- conflicted
+++ resolved
@@ -7,15 +7,12 @@
 import os
 import pprint
 
-<<<<<<< HEAD
-import wandb
-=======
 import torch
->>>>>>> c59f30f3
 import yaml
 from kindle import YOLOModel
 from torch import nn
 
+import wandb
 from scripts.data_loader.data_loader_utils import create_dataloader
 from scripts.train.train_model_builder import TrainModelBuilder
 from scripts.train.yolo_trainer import YoloTrainer
