--- conflicted
+++ resolved
@@ -18,12 +18,8 @@
 
 from scripts.data_loader.data_loader import LoadImagesAndLabels
 from scripts.utils.logger import colorstr, get_logger
-<<<<<<< HEAD
 from scripts.utils.torch_utils import load_pytorch_model, select_device
-=======
-from scripts.utils.torch_utils import (count_param, load_model_weights,
-                                       select_device)
->>>>>>> c5fd8199
+
 from scripts.utils.train_utils import YoloValidator
 from scripts.utils.wandb_utils import load_model_from_wandb
 
