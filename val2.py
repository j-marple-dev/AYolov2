--- conflicted
+++ resolved
@@ -269,13 +269,13 @@
         help="Export all inference results if path is given.",
     )
     parser.add_argument(
-<<<<<<< HEAD
         "-em",
         "--export-model",
         action="store_true",
         default=False,
         help="Export model weight file for to follow AIGC standard.",
-=======
+    )
+    parser.add_argument(
         "--nms_type",
         type=str,
         default="nms",
@@ -298,7 +298,6 @@
         type=str,
         default="res/configs/cfg/tta.yaml",
         help="TTA config file path",
->>>>>>> 10310a71
     )
 
     return parser.parse_args()
@@ -330,51 +329,11 @@
     model_loader = ModelLoader(args, device)
     dataloader_generator = DataLoaderGenerator(args, stride_size=32)
 
-<<<<<<< HEAD
     model_loader.start()
     dataloader_generator.start()
-=======
-    time_checker.add("args")
-    if args.weights == "":
-        LOGGER.warning(
-            "Providing "
-            + colorstr("bold", "no weights path")
-            + " will validate a randomly initialized model. Please use only for a experiment purpose."
-        )
-    elif args.weights.endswith(".pt"):
-        model = load_pytorch_model(args.weights, args.model_cfg, load_ema=True)
-        stride_size = int(max(model.stride))  # type: ignore
-    else:  # load model from wandb
-        model = load_model_from_wandb(args.weights)
-        stride_size = int(max(model.stride))  # type: ignore
-
-    if model is None:
-        LOGGER.error(
-            f"Load model from {args.weights} with config {args.model_cfg if args.model_cfg != '' else 'None'} has failed."
-        )
-        exit(1)
 
     with open(args.tta_cfg, "r") as f:
         tta_cfg = yaml.safe_load(f)
-
-    time_checker.add("load_model")
-
-    val_dataset = LoadImages(
-        args.data,
-        img_size=args.img_width,
-        batch_size=args.batch_size,
-        rect=args.rect,
-        cache_images=None,
-        stride=stride_size,
-        pad=0.5,
-        n_skip=0,
-        prefix="[val]",
-        augmentation=None,
-        preprocess=lambda x: (x / 255.0).astype(
-            np.float16 if args.half else np.float32
-        ),
-    )
->>>>>>> 10310a71
 
     model_loader.join()
     dataloader_generator.join()
@@ -393,15 +352,8 @@
     result_writer = ResultWriterTorch("answersheet_4_04_000000.json")
     result_writer.start()
 
-<<<<<<< HEAD
     time_checker.add("Prepare model")
     for _, (img, path, shape) in iterator:
-        out = model(img.to(device, non_blocking=True))[0]
-=======
-    time_checker.add("Prepare run")
-    for _, (img, path, shape) in tqdm(
-        enumerate(val_loader), "Inference ...", total=len(val_loader)
-    ):
         if args.tta:
             out = inference_with_tta(
                 model,
@@ -412,7 +364,6 @@
         else:
             out = model(img.to(device, non_blocking=True))[0]
 
->>>>>>> 10310a71
         # TODO(jeikeilim): Find better and faster NMS method.
         outputs = batched_nms(
             out,
