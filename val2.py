--- conflicted
+++ resolved
@@ -6,15 +6,10 @@
 
 import argparse
 import os
-<<<<<<< HEAD
 import threading
 from copy import deepcopy
 from pathlib import Path
 from typing import Iterator, Optional
-=======
-from pathlib import Path
-from typing import Optional, Union
->>>>>>> c07e09e8
 
 import numpy as np
 import torch
@@ -345,38 +340,9 @@
     with open(args.tta_cfg, "r") as f:
         tta_cfg = yaml.safe_load(f)
 
-<<<<<<< HEAD
     args.tta_cfg = tta_cfg
     model_loader.join()
     dataloader_generator.join()
-=======
-    time_checker.add("load_model")
-
-    val_dataset = LoadImages(
-        args.data,
-        img_size=args.img_width,
-        batch_size=args.batch_size,
-        rect=args.rect,
-        cache_images=None,
-        stride=stride_size,
-        pad=0.5,
-        n_skip=args.n_skip,
-        prefix="[val]",
-        augmentation=None,
-        preprocess=lambda x: (x / 255.0).astype(
-            np.float16 if args.half else np.float32
-        ),
-    )
-
-    val_loader = torch.utils.data.DataLoader(
-        val_dataset,
-        batch_size=args.batch_size,
-        num_workers=min(os.cpu_count(), args.batch_size),  # type: ignore
-        pin_memory=True,
-        collate_fn=LoadImages.collate_fn,
-        prefetch_factor=5,
-    )
->>>>>>> c07e09e8
 
     model = model_loader.model
     iterator = dataloader_generator.iterator
