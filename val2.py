"""Validation for YOLO.

- Author: Jongkuk Lim, Haneol Kim
- Contact: limjk@jmarple.ai, hekim@jmarple.ai
"""

import argparse
import os
from typing import Optional, Union

import numpy as np
import torch
from pycocotools.coco import COCO
from pycocotools.cocoeval import COCOeval
from torch import nn
from tqdm import tqdm

from scripts.data_loader.data_loader import LoadImages
from scripts.utils.general import TimeChecker
from scripts.utils.logger import colorstr, get_logger
from scripts.utils.metrics import COCOmAPEvaluator
from scripts.utils.multi_queue import ResultWriterTorch
from scripts.utils.nms import batched_nms
from scripts.utils.torch_utils import (count_param, load_pytorch_model,
                                       select_device)
from scripts.utils.wandb_utils import load_model_from_wandb

torch.set_grad_enabled(False)
LOGGER = get_logger(__name__)


def get_parser() -> argparse.Namespace:
    """Get argument parser."""
    parser = argparse.ArgumentParser(
        formatter_class=argparse.ArgumentDefaultsHelpFormatter
    )
    parser.add_argument("--weights", type=str, default="", help="Model weight path.")
    parser.add_argument(
        "--model-cfg", type=str, default="", help="Model config file path."
    )
    parser.add_argument(
        "--data",
        type=str,
        default=os.path.join(os.path.expanduser("~"), "coco", "images", "val2017"),
        help="Validation image root.",
    )
    parser.add_argument(
        "--device",
        type=str,
        default="0",
        help="GPU device id. '' will use all GPUs. EX) '0,2' or 'cpu'",
    )
    parser.add_argument(
        "--dst",
        type=str,
        default="exp",
        help="Export directory. Directory will be {dst}/val/{DATE}_runs1, ...",
    )
    parser.add_argument("--batch-size", type=int, default=8, help="Batch size")
    parser.add_argument("-iw", "--img-width", type=int, default=640, help="Image width")
    parser.add_argument(
        "-ih",
        "--img-height",
        type=int,
        default=-1,
        help="Image height. (-1 will set image height to be identical to image width.)",
    )
    parser.add_argument(
        "-ct", "--conf-t", type=float, default=0.001, help="Confidence threshold."
    )
    parser.add_argument(
        "-it", "--iou-t", type=float, default=0.65, help="IoU threshold."
    )
    parser.add_argument(
        "--nms-box",
        type=int,
        default=500,
        help="Number of boxes to use before check confidecne threshold.",
    )
    parser.add_argument(
        "--agnostic",
        action="store_true",
        default=False,
        help="Separate bboxes by classes for NMS with class separation.",
    )
    parser.add_argument(
        "--rect",
        action="store_true",
        dest="rect",
        default=True,
        help="Use rectangular image",
    )
    parser.add_argument(
        "--no-rect", action="store_false", dest="rect", help="Use squared image.",
    )
    parser.add_argument(
        "--single-cls",
        action="store_true",
        default=False,
        help="Validate as single class only.",
    )
    parser.add_argument(
        "--plot",
        action="store_true",
        default=False,
        help="Save validation result plot.",
    )
    parser.add_argument("--verbose", type=int, default=1, help="Verbosity level")
    parser.add_argument(
        "--half",
        action="store_true",
        default=False,
        help="Run half preceision model (PyTorch only)",
    )
    parser.add_argument(
        "--check-map",
        action="store_true",
        default=True,
        help="Check mAP after inference.",
    )
    parser.add_argument(
        "--export",
        type=str,
        default="",
        help="Export all inference results if path is given.",
    )
    parser.add_argument(
<<<<<<< HEAD
        "--nms_type",
        type=str,
        default="nms",
        help="NMS type (e.g. nms, batched_nms, fast_nms, matrix_nms)",
=======
        "--no_coco",
        action="store_true",
        default=False,
        help="Validate with pycocotools.",
>>>>>>> 48cd0471
    )

    return parser.parse_args()


if __name__ == "__main__":
    time_checker = TimeChecker("val2", ignore_thr=0.0)
    args = get_parser()

    if args.img_height < 0:
        args.img_height = args.img_width

    # Either weights or model_cfg must beprovided.
    if args.weights == "" and args.model_cfg == "":
        LOGGER.error(
            "Either "
            + colorstr("bold", "--weight")
            + " or "
            + colorstr("bold", "--model-cfg")
            + " must be provided."
        )
        exit(1)

    device = select_device(args.device, args.batch_size)

    # Unpack model from ckpt dict if the model has been saved during training.
    model: Optional[Union[nn.Module]] = None

    time_checker.add("args")
    if args.weights == "":
        LOGGER.warning(
            "Providing "
            + colorstr("bold", "no weights path")
            + " will validate a randomly initialized model. Please use only for a experiment purpose."
        )
    elif args.weights.endswith(".pt"):
        model = load_pytorch_model(args.weights, args.model_cfg, load_ema=True)
        stride_size = int(max(model.stride))  # type: ignore
    else:  # load model from wandb
        model = load_model_from_wandb(args.weights)
        stride_size = int(max(model.stride))  # type: ignore

    if model is None:
        LOGGER.error(
            f"Load model from {args.weights} with config {args.model_cfg if args.model_cfg != '' else 'None'} has failed."
        )
        exit(1)

    time_checker.add("load_model")

    val_dataset = LoadImages(
        args.data,
        img_size=args.img_width,
        batch_size=args.batch_size,
        rect=args.rect,
        cache_images=None,
        stride=stride_size,
        pad=0.5,
        n_skip=0,
        prefix="[val]",
        augmentation=None,
        preprocess=lambda x: (x / 255.0).astype(
            np.float16 if args.half else np.float32
        ),
    )

    val_loader = torch.utils.data.DataLoader(
        val_dataset,
        batch_size=args.batch_size,
        num_workers=min(os.cpu_count(), args.batch_size),  # type: ignore
        pin_memory=True,
        collate_fn=LoadImages.collate_fn,
        prefetch_factor=5,
    )

    time_checker.add("create_dataloader")

    model.to(device).fuse().eval()  # type: ignore
    LOGGER.info(f"# of parameters: {count_param(model):,d}")
    if args.half:
        model.half()

    time_checker.add("Fuse model")

    result_writer = ResultWriterTorch("answersheet_4_04_000000.json")
    result_writer.start()

    time_checker.add("Prepare run")
    for _, (img, path, shape) in tqdm(
        enumerate(val_loader), "Inference ...", total=len(val_loader)
    ):
        out = model(img.to(device, non_blocking=True))[0]
        # TODO(jeikeilim): Find better and faster NMS method.
        outputs = batched_nms(
            out,
            conf_thres=args.conf_t,
            iou_thres=args.iou_t,
            nms_box=args.nms_box,
            agnostic=args.agnostic,
            nms_type=args.nms_type,
        )
        result_writer.add_outputs(path, outputs, img.shape[2:4], shapes=shape)
    time_checker.add("Inference")

    result_writer.close()
    time_checker.add("End")

    LOGGER.info(str(time_checker))

    # Check mAP
    if args.check_map:
        gt_path = os.path.join("tests", "res", "instances_val2017.json")
        json_path = "answersheet_4_04_000000.json"

        is_export = args.export != ""

        coco_eval = COCOmAPEvaluator(
            gt_path,
            img_root=args.data if is_export else None,
            export_root=args.export if is_export else None,
        )
        result = coco_eval.evaluate(json_path, debug=is_export)
        LOGGER.info(f"mAP50: {result['map50']}, mAP50:95: {result['map50_95']}")

    if not args.no_coco:
        anno = COCO(gt_path)
        pred = anno.loadRes(json_path)
        cocotools_eval = COCOeval(anno, pred, "bbox")

        cocotools_eval.evaluate()
        cocotools_eval.accumulate()
        cocotools_eval.summarize()
        # if need values
        # use cocotools_eval.stats<|MERGE_RESOLUTION|>--- conflicted
+++ resolved
@@ -125,17 +125,16 @@
         help="Export all inference results if path is given.",
     )
     parser.add_argument(
-<<<<<<< HEAD
         "--nms_type",
         type=str,
         default="nms",
-        help="NMS type (e.g. nms, batched_nms, fast_nms, matrix_nms)",
-=======
+        help="NMS type (e.g. nms, batched_nms, fast_nms, matrix_nms, merge_nms)",
+    )
+    parser.add_argument(
         "--no_coco",
         action="store_true",
         default=False,
         help="Validate with pycocotools.",
->>>>>>> 48cd0471
     )
 
     return parser.parse_args()
